import datetime
import logging
import pandas as pd
import pytz
import unittest

from enda.timeseries import TimeSeries


class TestTimeSeries(unittest.TestCase):
    def setUp(self):
<<<<<<< HEAD
        # add the possibility to unitetst dataframe equality
        def assertDataframeEqual(a, b, msg):
            try:
                pd_testing.assert_frame_equal(a, b)
            except AssertionError as e:
                raise self.failureException(msg) from e

        self.addTypeEqualityFunc(pd.DataFrame, assertDataframeEqual)

        # define a single index df
        df = (
            pd.date_range(
                start=pd.to_datetime("2021-01-01 00:00:00+01:00").tz_convert(
                    "Europe/Paris"
                ),
                end=pd.to_datetime("2021-01-04 00:00:00+01:00").tz_convert(
                    "Europe/Paris"
                ),
                freq="D",
                tz="Europe/Paris",
                name="date",
            )
            .to_frame()
            .set_index("date")
        )
        df["value"] = [0] * 2 + [1] * 2
        self.single_index_test = df

        # define a multiindex_df
        df1 = df.copy()
        df1["key"] = "key1"
        df2 = df.copy()
=======

        logging.captureWarnings(True)
        logging.disable(logging.ERROR)

        # define several frequencies
        self.ok_freq_list = ['2d', '1MS', '3H', 'D', '10MS', '2Y', '-3D', '2min', '+1S',
                             '2S', '-d', pd.Timedelta('10min'), pd.Timedelta('3D'), '1Q']
        self.not_ok_freq_list = ['D2', '1MS2', 'DD', '', 5]

        # define  datetime index and series of type datetime
        self.dti = pd.DatetimeIndex(['2024-01-01 01:00:00', '2024-01-01 02:00:00',
                                     '2024-01-01 03:00:00', '2024-01-01 04:00:00'])  # 1H regular
        self.almost_inperfect_dti = pd.DatetimeIndex(
            ['2024-01-01 01:00:00+01', '2024-01-01 02:00:00+01', '2024-01-01 02:00:00+01',
             '2024-01-01 04:00:00+01', '2024-01-01 03:00:00+01', '2024-01-01 05:00:00+01'])  # 1H duplicates unordered
        self.inperfect_dti = pd.DatetimeIndex(
            ['2024-01-01 01:00:00+01', '2024-01-01 02:00:00+01', '2024-01-01 03:00:00+01',
             '2024-01-01 06:00:00+01', '2024-01-01 08:00:00+01', '2024-01-01 09:00:00+01',
             '2024-01-01 09:30:00+01'])  # 1H with holes and an extra period (last point)
        self.monthly_dti = pd.DatetimeIndex(['2024-01-01', '2024-02-01', '2024-03-01'])  # monthly
        self.almost_inperfect_monthly_dti = pd.DatetimeIndex(
            ['2024-01-01', '2024-03-01', '2024-03-01', '2024-02-01']  # monthly duplicates unordered
        )
        self.series = self.dti.to_series().reset_index(drop=True)

        # define a single index df 
        self.single_index_df = (
            pd.date_range(
                start=pd.to_datetime('2021-01-01').tz_localize('Europe/Paris'),
                end=pd.to_datetime('2021-01-04').tz_localize('Europe/Paris'),
                freq='D',
                tz='Europe/Paris',
                name='date'
            )
            .to_frame()
            .set_index('date')
            .assign(value=[0] * 2 + [1] * 2)
        )

        # # define a multiindex_df
        df1 = self.single_index_df.copy()
        df1['key'] = 'key1'
        df2 = self.single_index_df.copy()
>>>>>>> d9c364ed
        df2["value"] = [2] * 2 + [3] * 2  # change values
        df2 = df2.iloc[:-1,]  # suppress last day
        df2["key"] = "key2"
        self.multi_index_test = (
            pd.concat([df1, df2], axis=0).reset_index().set_index(["key", "date"])
        )

<<<<<<< HEAD
    def test_collapse_dt_series_into_periods(self):
=======
    def tearDown(self) -> None:
        logging.disable(logging.NOTSET)

    # ------------------------
    # Frequencies / Timedelta
    # ------------------------

    def test_split_amount_and_unit_from_freq(self):

        # test with correct frequencies
        parsed_freq_list = [TimeSeries.split_amount_and_unit_from_freq(_) for _ in self.ok_freq_list]

        expected_result_list = [(2, 'D'), (1, 'MS'), (3, 'H'), (1, 'D'), (10, 'MS'), (2, 'Y'), (-3, 'D'),
                                (2, 'MIN'), (1, 'S'), (2, 'S'), (-1, 'D'), (10, 'T'), (3, 'D'), (1, 'Q')]

        for result, expected_result in zip(parsed_freq_list, expected_result_list):
            self.assertEqual(result[0], expected_result[0])
            self.assertEqual(result[1], expected_result[1])

        # test with in fail frequencies
        for freq in self.not_ok_freq_list[:-1]:
            with self.assertRaises(ValueError):
                TimeSeries.split_amount_and_unit_from_freq(freq)

        with self.assertRaises(TypeError):
            TimeSeries.split_amount_and_unit_from_freq(self.not_ok_freq_list[-1])

    def test_is_regular_freq(self):

        # test with correct frequencies
        parsed_freq_list = [TimeSeries.is_regular_freq(_) for _ in self.ok_freq_list]

        expected_result_list = [True, False, True, True, False, False, True, True,
                                True, True, True, True, True, False]

        for result, expected_result in zip(parsed_freq_list, expected_result_list):
            self.assertEqual(result, expected_result)

    def test_freq_as_approximate_nb_days(self):

        # test with correct frequencies
        result_list = [TimeSeries.freq_as_approximate_nb_days(_) for _ in self.ok_freq_list]

        expected_result_list = [2, 30.4, 0.125, 1, 304, 730, -3,  2. / 1440, 1 / (24 * 3600),
                                2 / (24 * 3600), -1, 10 / 1440, 3, 91]

        for result, expected_result in zip(result_list, expected_result_list):
            self.assertAlmostEqual(result, expected_result)

    def test_add_timedelta(self):

        # test with naive timestamp
        test_timestamp = pd.to_datetime("2021-01-01 00:00:00")
        result_list = [TimeSeries.add_timedelta(test_timestamp, freq) for freq in self.ok_freq_list[:-1]]

        expected_result_list = [pd.to_datetime("2021-01-03 00:00:00"),
                                pd.to_datetime("2021-02-01 00:00:00"),
                                pd.to_datetime("2021-01-01 03:00:00"),
                                pd.to_datetime("2021-01-02 00:00:00"),
                                pd.to_datetime("2021-11-01 00:00:00"),
                                pd.to_datetime("2023-01-01 00:00:00"),
                                pd.to_datetime("2020-12-29 00:00:00"),
                                pd.to_datetime("2021-01-01 00:02:00"),
                                pd.to_datetime("2021-01-01 00:00:01"),
                                pd.to_datetime("2021-01-01 00:00:02"),
                                pd.to_datetime("2020-12-31 00:00:00"),
                                pd.to_datetime("2021-01-01 00:10:00"),
                                pd.to_datetime("2021-01-04 00:00:00")]

        for result, expected_result in zip(result_list, expected_result_list):
            self.assertEqual(result, expected_result)

        # test with tz-aware timestamp
        test_timestamp_tz = pd.to_datetime("2021-01-01").tz_localize("Europe/Paris")
        result_list = [TimeSeries.add_timedelta(test_timestamp_tz, freq) for freq in self.ok_freq_list[:-1]]

        expected_result_list = [pd.Timestamp("2021-01-03 00:00:00+01"),
                                pd.Timestamp("2021-02-01 00:00:00+01"),
                                pd.Timestamp("2021-01-01 03:00:00+01"),
                                pd.Timestamp("2021-01-02 00:00:00+01"),
                                pd.Timestamp("2021-11-01 00:00:00+01"),
                                pd.Timestamp("2023-01-01 00:00:00+01"),
                                pd.Timestamp("2020-12-29 00:00:00+01"),
                                pd.Timestamp("2021-01-01 00:02:00+01"),
                                pd.Timestamp("2021-01-01 00:00:01+01"),
                                pd.Timestamp("2021-01-01 00:00:02+01"),
                                pd.Timestamp("2020-12-31 00:00:00+01"),
                                pd.Timestamp("2021-01-01 00:10:00+01"),
                                pd.Timestamp("2021-01-04 00:00:00+01")]

        for result, expected_result in zip(result_list, expected_result_list):
            self.assertEqual(result, expected_result)

        # test with datetime.date
        test_date = datetime.date(year=2021, month=1, day=1)
        result_list = [TimeSeries.add_timedelta(test_date, freq) for freq in self.ok_freq_list[:-1]]

        expected_result_list = [datetime.date(year=2021, month=1, day=3),
                                datetime.date(year=2021, month=2, day=1),
                                datetime.date(year=2021, month=1, day=1),
                                datetime.date(year=2021, month=1, day=2),
                                datetime.date(year=2021, month=11, day=1),
                                datetime.date(year=2023, month=1, day=1),
                                datetime.date(year=2020, month=12, day=29),
                                datetime.date(year=2021, month=1, day=1),
                                datetime.date(year=2021, month=1, day=1),
                                datetime.date(year=2021, month=1, day=1),
                                datetime.date(year=2020, month=12, day=31),
                                datetime.date(year=2021, month=1, day=1),
                                datetime.date(year=2021, month=1, day=4)]

        for result, expected_result in zip(result_list, expected_result_list):
            self.assertEqual(result, expected_result)

        # test with datetime.datetime
        test_datetime = datetime.datetime(year=2021, month=1, day=1, hour=2)
        result_list = [TimeSeries.add_timedelta(test_datetime, freq) for freq in self.ok_freq_list[:-1]]

        expected_result_list = [datetime.datetime(year=2021, month=1, day=3, hour=2),
                                datetime.datetime(year=2021, month=2, day=1, hour=2),
                                datetime.datetime(year=2021, month=1, day=1, hour=5),
                                datetime.datetime(year=2021, month=1, day=2, hour=2),
                                datetime.datetime(year=2021, month=11, day=1, hour=2),
                                datetime.datetime(year=2023, month=1, day=1, hour=2),
                                datetime.datetime(year=2020, month=12, day=29, hour=2),
                                datetime.datetime(year=2021, month=1, day=1, hour=2, minute=2),
                                datetime.datetime(year=2021, month=1, day=1, hour=2, minute=0, second=1),
                                datetime.datetime(year=2021, month=1, day=1, hour=2, minute=0, second=2),
                                datetime.datetime(year=2020, month=12, day=31, hour=2),
                                datetime.datetime(year=2021, month=1, day=1, hour=2, minute=10),
                                datetime.datetime(year=2021, month=1, day=4, hour=2)]

        for result, expected_result in zip(result_list, expected_result_list):
            self.assertEqual(result, expected_result)

        # test fails frequencies

        # 1Q should fail, as it really means nothing and cannot be achieved
        with self.assertRaises(ValueError):
            TimeSeries.add_timedelta(test_datetime, self.ok_freq_list[-1])

        # test other fails
        for freq in self.not_ok_freq_list[:-1]:
            with self.assertRaises(ValueError):
                TimeSeries.add_timedelta(test_datetime, freq)

        with self.assertRaises(TypeError):
            TimeSeries.add_timedelta(test_datetime, self.not_ok_freq_list[-1])

    def test_subtract_timedelta(self):

        # test with naive timestamp
        test_timestamp = pd.to_datetime("2021-01-01 00:00:00")
        result_list = [TimeSeries.subtract_timedelta(test_timestamp, freq) for freq in self.ok_freq_list[:-1]]

        expected_result_list = [pd.to_datetime("2020-12-30 00:00:00"),
                                pd.to_datetime("2020-12-01 00:00:00"),
                                pd.to_datetime("2020-12-31 21:00:00"),
                                pd.to_datetime("2020-12-31 00:00:00"),
                                pd.to_datetime("2020-03-01 00:00:00"),
                                pd.to_datetime("2019-01-01 00:00:00"),
                                pd.to_datetime("2021-01-04 00:00:00"),
                                pd.to_datetime("2020-12-31 23:58:00"),
                                pd.to_datetime("2020-12-31 23:59:59"),
                                pd.to_datetime("2020-12-31 23:59:58"),
                                pd.to_datetime("2021-01-02 00:00:00"),
                                pd.to_datetime("2020-12-31 23:50:00"),
                                pd.to_datetime("2020-12-29 00:00:00")]

        for result, expected_result in zip(result_list, expected_result_list):
            self.assertEqual(result, expected_result)

        # 1Q should fail, as it really means nothing and cannot be achieved
        with self.assertRaises(ValueError):
            TimeSeries.add_timedelta(test_timestamp, self.ok_freq_list[-1])

        # test other fails
        for freq in self.not_ok_freq_list[:-2]:
            with self.assertRaises(ValueError):
                TimeSeries.add_timedelta(test_timestamp, freq)

        with self.assertRaises(TypeError):
            TimeSeries.add_timedelta(test_timestamp, self.not_ok_freq_list[-1])

    # ------------
    # Time series
    # ------------

    def test_has_nan_or_empty(self):

        # test with a correct dti
        result = TimeSeries.has_nan_or_empty(self.dti)
        self.assertEqual(result, False)

        # test with a correct series
        result = TimeSeries.has_nan_or_empty(self.series)
        self.assertEqual(result, False)

        # test with nan
        result = TimeSeries.has_nan_or_empty(pd.DatetimeIndex(['2024-01-01', None]))
        self.assertEqual(result, True)

        # test with empty
        result = TimeSeries.has_nan_or_empty(pd.DatetimeIndex(data=[]))
        self.assertEqual(result, True)

        # test weird type
        with self.assertRaises(ValueError):
            TimeSeries.has_nan_or_empty(5)

    def test_find_nb_records(self):
        result = TimeSeries.find_nb_records(self.almost_inperfect_dti)
        self.assertEqual(result, 6)

        result = TimeSeries.find_nb_records(self.almost_inperfect_dti, True)
        self.assertEqual(result, 5)

    def test_find_gap_distribution(self):

        # test dti
        pd.testing.assert_series_equal(TimeSeries.find_gap_distribution(self.dti),
                                       pd.Series(data=[3], index=[pd.Timedelta("1H")]))

        pd.testing.assert_series_equal(TimeSeries.find_gap_distribution(self.dti, True),
                                       pd.Series(data=[3], index=[pd.Timedelta("1H")]))

        # test almost_inperfect_dti
        pd.testing.assert_series_equal(TimeSeries.find_gap_distribution(self.almost_inperfect_dti),
                                       pd.Series(data=[4, 1],
                                                 index=[pd.Timedelta("1H"), pd.Timedelta("0H")]))

        pd.testing.assert_series_equal(TimeSeries.find_gap_distribution(dti=self.almost_inperfect_dti,
                                                                        skip_duplicate_timestamps=True),
                                       pd.Series(data=[4],
                                                 index=[pd.Timedelta("1H")]))

        # test dti_imperfect
        pd.testing.assert_series_equal(TimeSeries.find_gap_distribution(self.inperfect_dti),
                                       pd.Series(data=[3, 1, 1, 1],
                                                 index=[pd.Timedelta("1H"), pd.Timedelta("3H"),
                                                        pd.Timedelta("2H"), pd.Timedelta("30T")]))

        # test monthly data
        pd.testing.assert_series_equal(TimeSeries.find_gap_distribution(self.monthly_dti),
                                       pd.Series(data=[1, 1], index=[pd.Timedelta("31D"), pd.Timedelta("29D")]))

        # test inperfect monthly data
        pd.testing.assert_series_equal(TimeSeries.find_gap_distribution(dti=self.almost_inperfect_monthly_dti),
                                       pd.Series(data=[1, 1, 1],
                                                 index=[pd.Timedelta("31D"), pd.Timedelta("29D"), pd.Timedelta("0D")]))

        # test series
        pd.testing.assert_series_equal(TimeSeries.find_gap_distribution(self.series),
                                       pd.Series(data=[3], index=[pd.Timedelta("1H")]))

        pd.testing.assert_series_equal(
            TimeSeries.find_gap_distribution(self.series, skip_duplicate_timestamps=True),
            pd.Series(data=[3], index=[pd.Timedelta("1H")]))

    def test_find_most_common_frequency(self):

        # test dti
        self.assertEqual(TimeSeries.find_most_common_frequency(self.dti), "1H")
        self.assertEqual(TimeSeries.find_most_common_frequency(self.dti, True), "1H")

        # test almost_inperfect_dti
        self.assertEqual(TimeSeries.find_most_common_frequency(self.almost_inperfect_dti), "1H")
        self.assertEqual(TimeSeries.find_most_common_frequency(dti=self.almost_inperfect_dti,
                                                               skip_duplicate_timestamps=True),
                         "1H")

        # test dti_imperfect
        self.assertEqual(TimeSeries.find_most_common_frequency(self.inperfect_dti), "1H")

        # test monthly data
        # that's the interesting part !
        self.assertEqual(TimeSeries.find_most_common_frequency(self.monthly_dti), "1MS")
        self.assertEqual(TimeSeries.find_most_common_frequency(self.almost_inperfect_monthly_dti), "31D")
        self.assertEqual(TimeSeries.find_most_common_frequency(self.almost_inperfect_monthly_dti,
                                                               skip_duplicate_timestamps=True),
                         "1MS")

        # test series
        self.assertEqual(TimeSeries.find_most_common_frequency(self.series), "1H")
        self.assertEqual(TimeSeries.find_most_common_frequency(self.series,
                                                               skip_duplicate_timestamps=True),
                         "1H")

        self.assertEqual(TimeSeries.find_most_common_frequency(self.series,
                                                               skip_duplicate_timestamps=True),
                         "1H")

    def test_find_duplicates(self):

        empty_index = pd.DatetimeIndex(data=[])
        empty_series = pd.Series(data=[], dtype='datetime64[ns]')

        pd.testing.assert_index_equal(TimeSeries.find_duplicates(self.dti), empty_index)
        pd.testing.assert_series_equal(TimeSeries.find_duplicates(self.series), empty_series)

        pd.testing.assert_index_equal(TimeSeries.find_duplicates(self.almost_inperfect_dti),
                                      pd.DatetimeIndex(['2024-01-01 02:00:00+01']))
        pd.testing.assert_index_equal(TimeSeries.find_duplicates(self.almost_inperfect_monthly_dti),
                                      pd.DatetimeIndex(['2024-03-01']))

    def test_find_extra_points(self):

        result_index = pd.DatetimeIndex(data=[])
        pd.testing.assert_index_equal(TimeSeries.find_extra_points(self.dti), result_index)

        result_series = pd.Series(data=[], dtype='datetime64[ns]')
        pd.testing.assert_series_equal(TimeSeries.find_extra_points(self.series), result_series)

        # extra periods are found from the start
        result_index = pd.DatetimeIndex(["2024-01-01 02:00:00", "2024-01-01 04:00:00"])
        pd.testing.assert_index_equal(TimeSeries.find_extra_points(self.dti, expected_freq='2H'), result_index)

        result_series = pd.Series(data=["2024-01-01 02:00:00", "2024-01-01 04:00:00"], dtype='datetime64[ns]')
        pd.testing.assert_series_equal(TimeSeries.find_extra_points(self.series, expected_freq='2H'),
                                       result_series)

        # > result_index = pd.DatetimeIndex(data=[]).tz_localize("Europe/Paris")
        # > pd.testing.assert_index_equal(TimeSeries.find_extra_periods(self.almost_inperfect_dti), result_index)
        #  Fails because it's hard to set an empty index with type tz-aware datetime.
        #  In that case, just test the length of the index
        self.assertEqual(len(TimeSeries.find_extra_points(self.almost_inperfect_dti)), 0)

        result_index = pd.DatetimeIndex(["2024-01-01 09:30:00+01"])
        pd.testing.assert_index_equal(TimeSeries.find_extra_points(self.inperfect_dti), result_index)

        self.assertEqual(len(TimeSeries.find_extra_points(self.monthly_dti)), 0)
        self.assertEqual(len(TimeSeries.find_extra_points(self.almost_inperfect_monthly_dti)), 0)

    def test_find_missing_points(self):

        pd.testing.assert_index_equal(
            TimeSeries.find_missing_points(self.dti),
            pd.DatetimeIndex([], dtype='datetime64[ns]')
        )

        pd.testing.assert_index_equal(
            TimeSeries.find_missing_points(self.dti, expected_freq="20min"),
            pd.DatetimeIndex(['2024-01-01 01:20:00', '2024-01-01 01:40:00',
                              '2024-01-01 02:20:00', '2024-01-01 02:40:00',
                              '2024-01-01 03:20:00', '2024-01-01 03:40:00',
                              ])
        )

        pd.testing.assert_index_equal(
            TimeSeries.find_missing_points(self.dti, expected_freq="55min"),
            pd.DatetimeIndex(['2024-01-01 01:55:00', '2024-01-01 02:50:00', '2024-01-01 03:45:00'])
        )

        pd.testing.assert_series_equal(
            TimeSeries.find_missing_points(self.series),
            pd.Series([], dtype='datetime64[ns]')
        )

    def test_has_single_frequency(self):

        self.assertEqual(TimeSeries.has_single_frequency(self.dti), True)
        self.assertEqual(TimeSeries.has_single_frequency(self.dti, False), True)
        self.assertEqual(TimeSeries.has_single_frequency(self.dti, True, True), True)

        self.assertEqual(TimeSeries.has_single_frequency(self.series), True)

        self.assertEqual(TimeSeries.has_single_frequency(self.inperfect_dti), False)
        self.assertEqual(TimeSeries.has_single_frequency(self.inperfect_dti,
                                                         variable_duration_freq_included=False,
                                                         skip_duplicate_timestamps=True),
                         False)

        self.assertEqual(TimeSeries.has_single_frequency(self.inperfect_dti,
                                                         skip_duplicate_timestamps=True),
                         False)

        # interesting part
        self.assertEqual(TimeSeries.has_single_frequency(self.monthly_dti), True)
        self.assertEqual(TimeSeries.has_single_frequency(self.monthly_dti,
                                                         variable_duration_freq_included=False),
                         False)

    def test_collapse_to_periods(self):

>>>>>>> d9c364ed
        # periods is a list of (start, end) pairs.
        periods = [
            (
                pd.to_datetime("2018-01-01 00:15:00+01:00"),
                pd.to_datetime("2018-01-01 00:45:00+01:00"),
            ),
            (
                pd.to_datetime("2018-01-01 10:15:00+01:00"),
                pd.to_datetime("2018-01-01 15:45:00+01:00"),
            ),
            (
                pd.to_datetime("2018-01-01 20:15:00+01:00"),
                pd.to_datetime("2018-01-01 21:45:00+01:00"),
            ),
        ]

        # expand periods to build a time-series with gaps
        dti = pd.DatetimeIndex([])
        for s, e in periods:
            dti = dti.append(pd.date_range(s, e, freq="30min"))
<<<<<<< HEAD
        self.assertEqual(2 + 12 + 4, dti.shape[0])
=======
>>>>>>> d9c364ed

        # now find periods in the time-series
        # should work with 2 types of freq arguments
        for freq in ["30min", pd.to_timedelta("30min")]:
            computed_periods = TimeSeries.collapse_to_periods(dti, freq)
            self.assertEqual(len(computed_periods), len(periods))

            for i in range(len(periods)):
                self.assertEqual(computed_periods[i][0], periods[i][0])
                self.assertEqual(computed_periods[i][1], periods[i][1])

<<<<<<< HEAD
    def test_collapse_dt_series_into_periods_2(self):
        dti = pd.DatetimeIndex(
            [
                pd.to_datetime("2018-01-01 00:15:00+01:00"),
                pd.to_datetime("2018-01-01 00:45:00+01:00"),
                pd.to_datetime("2018-01-01 00:30:00+01:00"),
                pd.to_datetime("2018-01-01 01:00:00+01:00"),
            ]
        )

        with self.assertRaises(ValueError):
            # should raise an error because 15min gaps are not multiples of freq=30min
            TimeSeries.collapse_dt_series_into_periods(dti, freq="30min")

    def test_collapse_dt_series_into_periods_3(self):
        dti = pd.DatetimeIndex(
            [
                pd.to_datetime("2018-01-01 00:00:00+01:00"),
                pd.to_datetime("2018-01-01 00:15:00+01:00"),
                pd.to_datetime("2018-01-01 00:30:00+01:00"),
                pd.to_datetime("2018-01-01 00:45:00+01:00"),
            ]
        )

        with self.assertRaises(ValueError):
            # should raise an error because 15min gaps are not multiples of freq=30min
            TimeSeries.collapse_dt_series_into_periods(dti, "30min")

    def test_find_missing_and_extra_periods_1(self):
        dti = pd.DatetimeIndex(
            [
                pd.to_datetime("2018-01-01 00:00:00+01:00"),
                pd.to_datetime("2018-01-01 00:15:00+01:00"),
                pd.to_datetime("2018-01-01 00:30:00+01:00"),
                pd.to_datetime("2018-01-01 00:45:00+01:00"),
                pd.to_datetime("2018-01-01 00:50:00+01:00"),
                pd.to_datetime("2018-01-01 01:00:00+01:00"),
                pd.to_datetime("2018-01-01 02:00:00+01:00"),
                pd.to_datetime("2018-01-01 02:20:00+01:00"),
            ]
        )
        freq, missing_periods, extra_points = TimeSeries.find_missing_and_extra_periods(
            dti, expected_freq="15min"
        )
        self.assertEqual(
            len(missing_periods), 2
        )  # (01:15:00 -> 01:45:00), (02:15:00 -> 02:15:00)
        self.assertEqual(len(extra_points), 2)  # [00:50:00, 02:20:00]

    def test_find_missing_and_extra_periods_2(self):
        dti = pd.DatetimeIndex(
            [
                pd.to_datetime("2018-01-01 00:00:00+01:00"),
                pd.to_datetime("2018-01-01 00:15:00+01:00"),
                pd.to_datetime("2018-01-01 00:30:00+01:00"),
                pd.to_datetime("2018-01-01 00:45:00+01:00"),
                pd.to_datetime("2018-01-01 00:50:00+01:00"),
                pd.to_datetime("2018-01-01 01:00:00+01:00"),
                pd.to_datetime("2018-01-01 02:00:00+01:00"),
                pd.to_datetime("2018-01-01 02:20:00+01:00"),
            ]
        )

        # should work when we infer "expected_freq"
        freq, missing_periods, extra_points = TimeSeries.find_missing_and_extra_periods(
            dti, expected_freq=None
        )
        self.assertEqual(freq, pd.Timedelta("15min"))  # inferred a 15min freq
        self.assertEqual(
            len(missing_periods), 2
        )  # (01:15:00 -> 01:45:00), (02:15:00 -> 02:15:00)
        self.assertEqual(len(extra_points), 2)  # [00:50:00, 02:20:00]

    def test_find_missing_and_extra_periods_3(self):
        dti = pd.DatetimeIndex(
            [
                pd.to_datetime("2018-01-01"),
                pd.to_datetime("2018-01-02"),
                pd.to_datetime("2018-01-03"),
                pd.to_datetime("2018-01-03 12:00:00"),
                pd.to_datetime("2018-01-04"),
                pd.to_datetime("2018-01-05"),
                pd.to_datetime("2018-01-06"),
            ]
        )
        freq, missing_periods, extra_points = TimeSeries.find_missing_and_extra_periods(
            dti, "1D"
        )
        self.assertEqual(len(missing_periods), 0)
        self.assertEqual(len(extra_points), 1)

    def test_find_missing_and_extra_periods_4(self):
        dti_with_duplicates = pd.DatetimeIndex(
            [pd.to_datetime("2018-01-01"), pd.to_datetime("2018-01-01")]
        )

        dti_empty = pd.DatetimeIndex([])

        dti_not_sorted = pd.DatetimeIndex(
            [pd.to_datetime("2018-01-02"), pd.to_datetime("2018-01-01")]
        )

        for dti in [dti_with_duplicates, dti_empty, dti_not_sorted]:
            with self.assertRaises(ValueError):
                TimeSeries.find_missing_and_extra_periods(dti, "1D")

    def test_align_timezone_1(self):
=======
    # ----------------------------------------
    # Deprecated functions (moved elsewhere)
    # ----------------------------------------

    def test_align_timezone(self):
        """
        Test align_timezone
        """

>>>>>>> d9c364ed
        # useful typically when daylight savings changes
        s = pd.Series(
            [
                pd.to_datetime("2021-12-31 02:00:00+02:00"),
                pd.to_datetime("2021-12-31 03:00:00+02:00"),
                pd.to_datetime("2021-12-31 03:00:00+01:00"),
                pd.to_datetime("2021-12-31 04:00:00+01:00"),
            ]
        )

        # s is of dtype "object" because of varying timezone
        assert not pd.api.types.is_datetime64_any_dtype(s)
        self.assertEqual(s.dtype, "object")

        # cannot convert because of varying timezone
        with self.assertRaises(ValueError):
            pd.DatetimeIndex(s)

        # should work for 2 types of timezone object
        for tz in ["Europe/Paris", pytz.timezone("Europe/Paris")]:
            dti = TimeSeries.align_timezone(s, tzinfo=tz)
            self.assertIsInstance(dti, pd.DatetimeIndex)
            self.assertEqual(len(dti), len(s))

<<<<<<< HEAD
    def test_align_timezone_2(self):
        # should also work when given already a DatetimeIndex, and we convert it to the desired timezone
        dti = pd.DatetimeIndex(
            [
                pd.to_datetime("2021-12-31 04:00:00+03:00"),
                pd.to_datetime("2021-12-31 05:00:00+03:00"),
                pd.to_datetime("2021-12-31 06:00:00+03:00"),
            ]
        )
=======
        # test with DatetimeIndex
        dti = pd.DatetimeIndex([
            pd.to_datetime('2021-12-31 04:00:00+03:00'),
            pd.to_datetime('2021-12-31 05:00:00+03:00'),
            pd.to_datetime('2021-12-31 06:00:00+03:00')
        ])
>>>>>>> d9c364ed
        self.assertEqual(dti.dtype, "datetime64[ns, pytz.FixedOffset(180)]")

        dti2 = TimeSeries.align_timezone(dti, tzinfo=pytz.timezone("Europe/Berlin"))
        self.assertIsInstance(dti2, pd.DatetimeIndex)
        self.assertEqual(len(dti), len(dti2))
        self.assertEqual(dti2.dtype, "datetime64[ns, Europe/Berlin]")

<<<<<<< HEAD
    def test_align_timezone_3(self):
        # should not work when given time-series is time zone naive or has naive elements,
        # or element other than a tz-aware datetime
=======
        # should not work when given time-series is time zone naive or has naive elements,
        # or element other than a tz-aware datetime

        s1 = pd.Series([
            pd.to_datetime('2021-12-31 04:00:00')
        ])
>>>>>>> d9c364ed

        s1 = pd.Series([pd.to_datetime("2021-12-31 04:00:00")])

        s2 = pd.Series(
            [
                pd.to_datetime("2021-12-31 04:00:00"),
                pd.to_datetime("2021-12-31 05:00:00+01:00"),
            ]
        )

        s3 = pd.DatetimeIndex(
            [
                pd.to_datetime("2021-12-31 04:00:00"),
                pd.to_datetime("2021-12-31 05:00:00"),
            ]
        )

        s4 = pd.Series([0, 1])

        for s in [s1, s2, s3]:
            with self.assertRaises(TypeError):
                TimeSeries.align_timezone(s, tzinfo="UTC")

        for s in [s4]:
            with self.assertRaises(AttributeError):
                TimeSeries.align_timezone(s, tzinfo="UTC")

<<<<<<< HEAD
    def test_interpolate_daily_to_sub_daily_data_single_index(self):
        df_expected = (
            pd.date_range(
                start=pd.to_datetime("2021-01-01 00:00:00+01:00").tz_convert(
                    "Europe/Paris"
                ),
                end=pd.to_datetime("2021-01-04 18:00:00+01:00").tz_convert(
                    "Europe/Paris"
                ),
                freq="6H",
                tz="Europe/Paris",
                name="time",
            )
            .to_frame()
            .set_index("time")
        )
        df_expected["value"] = [0.0] * 8 + [1.0] * 8
        df_expected.index.freq = "6H"

        # test with full kwargs
        sub_df = TimeSeries.interpolate_daily_to_sub_daily_data(
            df=self.single_index_test, freq="6H", tz="Europe/Paris"
=======
    def test_find_missing_and_extra_periods(self):
        """
        Test find_missing_and_extra_periods
        """

        dti = pd.DatetimeIndex([
            pd.to_datetime('2018-01-01 00:00:00+01:00'),
            pd.to_datetime('2018-01-01 00:15:00+01:00'),
            pd.to_datetime('2018-01-01 00:30:00+01:00'),
            pd.to_datetime('2018-01-01 00:45:00+01:00'),
            pd.to_datetime('2018-01-01 00:50:00+01:00'),
            pd.to_datetime('2018-01-01 01:00:00+01:00'),
            pd.to_datetime('2018-01-01 02:00:00+01:00'),
            pd.to_datetime('2018-01-01 02:20:00+01:00')
        ])
        freq, missing_periods, extra_points = TimeSeries.find_missing_and_extra_periods(dti, expected_freq="15min")
        self.assertEqual(len(missing_periods), 2)  # (01:15:00 -> 01:45:00), (02:15:00 -> 02:15:00)
        self.assertEqual(len(extra_points), 2)  # [00:50:00, 02:20:00]

        dti = pd.DatetimeIndex([
            pd.to_datetime('2018-01-01 00:00:00+01:00'),
            pd.to_datetime('2018-01-01 00:15:00+01:00'),
            pd.to_datetime('2018-01-01 00:30:00+01:00'),
            pd.to_datetime('2018-01-01 00:45:00+01:00'),
            pd.to_datetime('2018-01-01 00:50:00+01:00'),
            pd.to_datetime('2018-01-01 01:00:00+01:00'),
            pd.to_datetime('2018-01-01 02:00:00+01:00'),
            pd.to_datetime('2018-01-01 02:20:00+01:00')
        ])

        # should work when we infer "expected_freq"
        freq, missing_periods, extra_points = TimeSeries.find_missing_and_extra_periods(dti, expected_freq=None)
        self.assertEqual(pd.Timedelta(freq), pd.Timedelta("15min"))  # inferred a 15min freq
        self.assertEqual(len(missing_periods), 2)  # (01:15:00 -> 01:45:00), (02:15:00 -> 02:15:00)
        self.assertEqual(len(extra_points), 2)  # [00:50:00, 02:20:00]

        dti = pd.DatetimeIndex([
            pd.to_datetime('2018-01-01'),
            pd.to_datetime('2018-01-02'),
            pd.to_datetime('2018-01-03'),
            pd.to_datetime('2018-01-03 12:00:00'),
            pd.to_datetime('2018-01-04'),
            pd.to_datetime('2018-01-05'),
            pd.to_datetime('2018-01-06')
        ])
        freq, missing_periods, extra_points = TimeSeries.find_missing_and_extra_periods(dti, '1D')
        self.assertEqual(len(missing_periods), 0)
        self.assertEqual(len(extra_points), 1)

        with self.assertRaises(ValueError):
            TimeSeries.find_missing_and_extra_periods(pd.DatetimeIndex([]), '1D')

    def test_collapse_dt_series_into_periods(self):
        """
        Test deprecated function collapse_dt_series_into_periods
        """

        # periods is a list of (start, end) pairs.
        periods = [
            (pd.to_datetime('2018-01-01 00:15:00+01:00'), pd.to_datetime('2018-01-01 00:45:00+01:00')),
            (pd.to_datetime('2018-01-01 10:15:00+01:00'), pd.to_datetime('2018-01-01 15:45:00+01:00')),
            (pd.to_datetime('2018-01-01 20:15:00+01:00'), pd.to_datetime('2018-01-01 21:45:00+01:00')),
        ]

        # expand periods to build a time-series with gaps
        dti = pd.DatetimeIndex([])
        for s, e in periods:
            dti = dti.append(pd.date_range(s, e, freq="30min"))
        self.assertEqual(2 + 12 + 4, dti.shape[0])

        # now find periods in the time-series
        # should work with 2 types of freq arguments
        for freq in ["30min", pd.to_timedelta("30min")]:
            computed_periods = TimeSeries.collapse_dt_series_into_periods(dti, freq)
            self.assertEqual(len(computed_periods), len(periods))

            for i in range(len(periods)):
                self.assertEqual(computed_periods[i][0], periods[i][0])
                self.assertEqual(computed_periods[i][1], periods[i][1])

        # test error
        dti = pd.DatetimeIndex([
            pd.to_datetime('2018-01-01 00:15:00+01:00'),
            pd.to_datetime('2018-01-01 00:45:00+01:00'),
            pd.to_datetime('2018-01-01 00:30:00+01:00'),
            pd.to_datetime('2018-01-01 01:00:00+01:00')
        ])

        with self.assertRaises(ValueError):
            # should raise an error because 15min gaps are not multiples of freq=30min
            TimeSeries.collapse_dt_series_into_periods(dti, freq="30min")

    def test_interpolate_daily_to_sub_daily_data(self):

        expected_df = pd.date_range(
            start=pd.to_datetime('2021-01-01 00:00:00+01:00').tz_convert('Europe/Paris'),
            end=pd.to_datetime('2021-01-04 18:00:00+01:00').tz_convert('Europe/Paris'),
            freq='6H',
            tz='Europe/Paris',
            name='time'
        ).to_frame().set_index('time')
        expected_df["value"] = [0.] * 8 + [1.] * 8
        expected_df.index.freq = '6H'

        # test with full kwargs
        sub_df = TimeSeries.interpolate_daily_to_sub_daily_data(
            df=self.single_index_df,
            freq='6H',
            tz="Europe/Paris"
>>>>>>> d9c364ed
        )

        pd.testing.assert_frame_equal(expected_df, sub_df)

<<<<<<< HEAD
        # test with a combination of args and kwargs
        sub_df = TimeSeries.interpolate_daily_to_sub_daily_data(
            self.single_index_test, freq="6H", tz="Europe/Paris"
        )
        self.assertEqual(df_expected, sub_df)

    def test_interpolate_daily_to_sub_daily_data_multi_index(self):
        df1_expected = pd.date_range(
            start=pd.to_datetime("2021-01-01 00:00:00+01:00").tz_convert(
                "Europe/Paris"
            ),
            end=pd.to_datetime("2021-01-04 18:00:00+01:00").tz_convert("Europe/Paris"),
            freq="6H",
            tz="Europe/Paris",
            name="time",
        ).to_frame()
        df1_expected["value"] = [0.0] * 8 + [1.0] * 8
        df1_expected["key"] = "key1"
        df1_expected.index.freq = "6H"

        df2_expected = pd.date_range(
            start=pd.to_datetime("2021-01-01 00:00:00+01:00").tz_convert(
                "Europe/Paris"
            ),
            end=pd.to_datetime("2021-01-03 18:00:00+01:00").tz_convert("Europe/Paris"),
            freq="6H",
            tz="Europe/Paris",
            name="time",
        ).to_frame()
        df2_expected["value"] = [2.0] * 8 + [3.0] * 4
        df2_expected["key"] = "key2"
        df2_expected.index.freq = "6H"

        df_expected = pd.concat([df1_expected, df2_expected], axis=0).set_index(
            ["key", "time"]
        )

        # test with full kwargs
        sub_df = TimeSeries.interpolate_daily_to_sub_daily_data(
            df=self.multi_index_test, freq="6H", tz="Europe/Paris"
        )
        self.assertEqual(df_expected, sub_df)

        # test with a combination of args and kwargs
        sub_df = TimeSeries.interpolate_daily_to_sub_daily_data(
            df=self.multi_index_test, freq="6H", tz="Europe/Paris"
        )
        self.assertEqual(df_expected, sub_df)

    def test_interpolate_freq_to_sub_freq_data_single_index(self):
        # test interpolate freq to subfreq on a 6H basis
        df_expected = (
            pd.date_range(
                start=pd.to_datetime("2021-01-01 00:00:00+01:00").tz_convert(
                    "Europe/Paris"
                ),
                end=pd.to_datetime("2021-01-04 00:00:00+01:00").tz_convert(
                    "Europe/Paris"
                ),
                freq="6H",
                tz="Europe/Paris",
                name="time",
            )
            .to_frame()
            .set_index("time")
        )
        df_expected.index.freq = "6H"
        df_expected["value"] = [0.0] * 5 + [0.25, 0.5, 0.75] + [1] * 5

        sub_df = TimeSeries.interpolate_freq_to_sub_freq_data(
            df=self.single_index_test, freq="6H", tz="Europe/Paris", index_name="time"
        )
        self.assertEqual(df_expected, sub_df)

    def test_interpolate_freq_to_sub_freq_data_single_index_2(self):
        # test interpolate freq to subfreq on a 6H basis
        df_expected = (
            pd.date_range(
                start=pd.to_datetime("2021-01-01 00:00:00+01:00").tz_convert(
                    "Europe/Paris"
                ),
                end=pd.to_datetime("2021-01-04 00:00:00+01:00").tz_convert(
                    "Europe/Paris"
                ),
                freq="6H",
                tz="Europe/Paris",
                name="date",
            )
            .to_frame()
            .set_index("date")
        )
        df_expected.index.freq = "6H"
        df_expected["value"] = [0.0] * 8 + [1] * 5
=======
        expected_df1 = pd.date_range(
            start=pd.to_datetime('2021-01-01 00:00:00+01:00').tz_convert('Europe/Paris'),
            end=pd.to_datetime('2021-01-04 18:00:00+01:00').tz_convert('Europe/Paris'),
            freq='6H',
            tz='Europe/Paris',
            name='time'
        ).to_frame()
        expected_df1["value"] = [0.] * 8 + [1.] * 8
        expected_df1["key"] = 'key1'
        expected_df1.index.freq = '6H'

        expected_df2 = pd.date_range(
            start=pd.to_datetime('2021-01-01 00:00:00+01:00').tz_convert('Europe/Paris'),
            end=pd.to_datetime('2021-01-03 18:00:00+01:00').tz_convert('Europe/Paris'),
            freq='6H',
            tz='Europe/Paris',
            name='time'
        ).to_frame()
        expected_df2["value"] = [2.] * 8 + [3.] * 4
        expected_df2["key"] = 'key2'
        expected_df2.index.freq = '6H'

        expected_df = pd.concat([expected_df1, expected_df2], axis=0).set_index(['key', 'time'])

        # test with full kwargs
        sub_df = TimeSeries.interpolate_daily_to_sub_daily_data(
            df=self.multi_index_test,
            freq='6H',
            tz='Europe/Paris'
        )
        pd.testing.assert_frame_equal(expected_df, sub_df)

    def test_interpolate_freq_to_sub_freq_data(self):

        # test interpolate freq to sub-freq on a 6H basis
        expected_df = pd.date_range(
            start=pd.to_datetime('2021-01-01 00:00:00+01:00').tz_convert('Europe/Paris'),
            end=pd.to_datetime('2021-01-04 00:00:00+01:00').tz_convert('Europe/Paris'),
            freq='6H',
            tz='Europe/Paris',
            name='time'
        ).to_frame().set_index('time')
        expected_df.index.freq = '6H'
        expected_df['value'] = [0.] * 5 + [0.25, 0.5, 0.75] + [1] * 5

        sub_df = TimeSeries.interpolate_freq_to_sub_freq_data(
            df=self.single_index_df, freq='6H', tz='Europe/Paris', index_name='time'
        )
        pd.testing.assert_frame_equal(expected_df, sub_df)
>>>>>>> d9c364ed

        # test interpolate freq to sub-freq using ffill
        expected_df['value'] = [0.] * 8 + [1] * 5
        expected_df.index.name = 'date'
        sub_df = TimeSeries.interpolate_freq_to_sub_freq_data(
<<<<<<< HEAD
            self.single_index_test, freq="6H", tz="Europe/Paris", method="ffill"
        )
        self.assertEqual(df_expected, sub_df)

    def test_interpolate_freq_to_sub_freq_data_multi_index(self):
        # test interpolation with a multiindex

        df1_expected = pd.date_range(
            start=pd.to_datetime("2021-01-01 00:00:00+01:00").tz_convert(
                "Europe/Paris"
            ),
            end=pd.to_datetime("2021-01-04 00:00:00+01:00").tz_convert("Europe/Paris"),
            freq="6H",
            tz="Europe/Paris",
            name="time",
        ).to_frame()
        df1_expected["value"] = [0.0] * 8 + [1.0] * 5
        df1_expected["key"] = "key1"
        df1_expected.index.freq = "6H"

        df2_expected = pd.date_range(
            start=pd.to_datetime("2021-01-01 00:00:00+01:00").tz_convert(
                "Europe/Paris"
            ),
            end=pd.to_datetime("2021-01-03 00:00:00+01:00").tz_convert("Europe/Paris"),
            freq="6H",
            tz="Europe/Paris",
            name="time",
        ).to_frame()
        df2_expected["value"] = [2.0] * 8 + [3.0] * 1
        df2_expected["key"] = "key2"
        df2_expected.index.freq = "6H"

        df_expected = pd.concat([df1_expected, df2_expected], axis=0).set_index(
            ["key", "time"]
        )

        sub_df = TimeSeries.interpolate_freq_to_sub_freq_data(
            self.multi_index_test,
            freq="6H",
            tz="Europe/Paris",
            method="ffill",
            index_name="time",
=======
            self.single_index_df, freq='6H', tz='Europe/Paris', method='ffill'
        )
        pd.testing.assert_frame_equal(expected_df, sub_df)

        # test interpolation with a multiindex

        expected_df1 = pd.date_range(
            start=pd.to_datetime('2021-01-01 00:00:00+01:00').tz_convert('Europe/Paris'),
            end=pd.to_datetime('2021-01-04 00:00:00+01:00').tz_convert('Europe/Paris'),
            freq='6H',
            tz='Europe/Paris',
            name='time'
        ).to_frame()
        expected_df1["value"] = [0.] * 8 + [1.] * 5
        expected_df1["key"] = 'key1'
        expected_df1.index.freq = '6H'

        expected_df2 = pd.date_range(
            start=pd.to_datetime('2021-01-01 00:00:00+01:00').tz_convert('Europe/Paris'),
            end=pd.to_datetime('2021-01-03 00:00:00+01:00').tz_convert('Europe/Paris'),
            freq='6H',
            tz='Europe/Paris',
            name='time'
        ).to_frame()
        expected_df2["value"] = [2.] * 8 + [3.] * 1
        expected_df2["key"] = 'key2'
        expected_df2.index.freq = '6H'

        expected_df = pd.concat([expected_df1, expected_df2], axis=0).set_index(['key', 'time'])

        sub_df = TimeSeries.interpolate_freq_to_sub_freq_data(
            self.multi_index_test, freq='6H', tz='Europe/Paris', method='ffill', index_name='time'
>>>>>>> d9c364ed
        )

        pd.testing.assert_frame_equal(expected_df, sub_df)

<<<<<<< HEAD
    def test_forward_fill_final_record_1(self):
        # test extend_final_data: this is a ffill of the last record
        # on the provided frequency
        df_test = (
            pd.date_range(
                start=pd.to_datetime("2021-01-01 00:00:00+01:00").tz_convert(
                    "Europe/Paris"
                ),
                end=pd.to_datetime("2021-01-02 00:00:00+01:00").tz_convert(
                    "Europe/Paris"
                ),
                freq="12H",
                tz="Europe/Paris",
                name="time",
            )
            .to_frame()
            .set_index("time")
        )
        df_test["value"] = [0.0, 1.0, 2.0]

        df_expected = (
            pd.date_range(
                start=pd.to_datetime("2021-01-01 00:00:00+01:00").tz_convert(
                    "Europe/Paris"
                ),
                end=pd.to_datetime("2021-01-02 12:00:00+01:00").tz_convert(
                    "Europe/Paris"
                ),
                freq="12H",
                tz="Europe/Paris",
                name="time",
            )
            .to_frame()
            .set_index("time")
        )
        df_expected["value"] = [0.0, 1.0, 2.0, 2.0]
        df_expected.index.freq = "12H"

        sub_df = TimeSeries.forward_fill_final_record(df=df_test, gap_frequency="1D")
        self.assertEqual(df_expected, sub_df)
=======
    def test_forward_fill_final_record(self):
        """
        Test extend_final_data: this is a ffill of the last record
        on the provided frequency
        """

        test_df = pd.date_range(
            start=pd.to_datetime('2021-01-01 00:00:00+01:00').tz_convert('Europe/Paris'),
            end=pd.to_datetime('2021-01-02 00:00:00+01:00').tz_convert('Europe/Paris'),
            freq='12H', tz='Europe/Paris', name='time'
        ).to_frame().set_index('time')
        test_df["value"] = [0., 1., 2.]
        test_df.index.freq = '12H'

        expected_df = pd.date_range(
            start=pd.to_datetime('2021-01-01 00:00:00+01:00').tz_convert('Europe/Paris'),
            end=pd.to_datetime('2021-01-02 12:00:00+01:00').tz_convert('Europe/Paris'),
            freq='12H', tz='Europe/Paris', name='time'
        ).to_frame().set_index('time')
        expected_df["value"] = [0., 1., 2., 2.]
        expected_df.index.freq = '12H'

        sub_df = TimeSeries.forward_fill_final_record(
            df=test_df,
            gap_frequency='1D'
        )
        pd.testing.assert_frame_equal(expected_df, sub_df)
>>>>>>> d9c364ed

    def test_forward_fill_final_record_2(self):
        # forward_fill_final_record with a None cutoff frequency
        # and 3H as the original frequency
<<<<<<< HEAD

        df_test = (
            pd.date_range(
                start=pd.to_datetime("2021-01-01 19:00:00+01:00").tz_convert(
                    "Europe/Paris"
                ),
                end=pd.to_datetime("2021-01-01 22:00:00+01:00").tz_convert(
                    "Europe/Paris"
                ),
                freq="1H",
                tz="Europe/Paris",
                name="time",
            )
            .to_frame()
            .set_index("time")
        )
        df_test["value"] = [0.0, 1.0, 2.0, 3.0]

        df_expected = (
            pd.date_range(
                start=pd.to_datetime("2021-01-01 19:00:00+01:00").tz_convert(
                    "Europe/Paris"
                ),
                end=pd.to_datetime("2021-01-02 00:00:00+01:00").tz_convert(
                    "Europe/Paris"
                ),
                freq="1H",
                tz="Europe/Paris",
                name="time",
            )
            .to_frame()
            .set_index("time")
        )
        df_expected["value"] = [0.0, 1.0, 2.0, 3.0, 3.0, 3.0]
        df_expected.index.freq = "1H"

        sub_df = TimeSeries.forward_fill_final_record(
            df=df_test, gap_frequency="3H", cut_off_frequency=None
        )
        self.assertEqual(df_expected, sub_df)

    def test_forward_fill_final_record_3(self):
        # forward_fill_final_record with a cutoff frequency

        df_test = (
            pd.date_range(
                start=pd.to_datetime("2021-01-01 19:00:00+01:00").tz_convert(
                    "Europe/Paris"
                ),
                end=pd.to_datetime("2021-01-01 22:00:00+01:00").tz_convert(
                    "Europe/Paris"
                ),
                freq="1H",
                tz="Europe/Paris",
                name="time",
            )
            .to_frame()
            .set_index("time")
        )
        df_test["value"] = [0.0, 1.0, 2.0, 3.0]

        df_expected = (
            pd.date_range(
                start=pd.to_datetime("2021-01-01 19:00:00+01:00").tz_convert(
                    "Europe/Paris"
                ),
                end=pd.to_datetime("2021-01-01 23:00:00+01:00").tz_convert(
                    "Europe/Paris"
                ),
                freq="1H",
                tz="Europe/Paris",
                name="time",
            )
            .to_frame()
            .set_index("time")
        )
        df_expected["value"] = [0.0, 1.0, 2.0, 3.0, 3.0]
        df_expected.index.freq = "1H"

        sub_df = TimeSeries.forward_fill_final_record(
            df=df_test, gap_frequency="3H", cut_off_frequency="1D"
        )
        self.assertEqual(df_expected, sub_df)

    def test_average_to_upper_freq_1(self):
        # average to upper freq

        df_test = (
            pd.date_range(
                start=pd.to_datetime("2021-01-01 00:00:00+01:00").tz_convert(
                    "Europe/Paris"
                ),
                end=pd.to_datetime("2021-01-02 00:00:00+01:00").tz_convert(
                    "Europe/Paris"
                ),
                freq="12H",
                tz="Europe/Paris",
                name="time",
            )
            .to_frame()
            .set_index("time")
        )
        df_test["value"] = [0.0, 1.0, 2.0]

        df_expected = (
            pd.date_range(
                start=pd.to_datetime("2021-01-01 00:00:00+01:00").tz_convert(
                    "Europe/Paris"
                ),
                end=pd.to_datetime("2021-01-02 00:00:00+01:00").tz_convert(
                    "Europe/Paris"
                ),
                freq="1D",
                tz="Europe/Paris",
                name="time",
            )
            .to_frame()
            .set_index("time")
        )
        df_expected["value"] = [0.5, 2.0]
        df_expected.index.freq = "1D"

        sub_df = TimeSeries.average_to_upper_freq(
            df=df_test, freq="1D", tz="Europe/Paris"
        )
        self.assertEqual(df_expected, sub_df)

    def test_average_to_upper_freq_2(self):
        # average to upper freq

        df_test = (
            pd.date_range(
                start=pd.to_datetime("2021-01-01 00:00:00+01:00").tz_convert(
                    "Europe/Paris"
                ),
                end=pd.to_datetime("2021-01-02 00:00:00+01:00").tz_convert(
                    "Europe/Paris"
                ),
                freq="12H",
                tz="Europe/Paris",
                name="time",
            )
            .to_frame()
            .set_index("time")
        )
        df_test["value"] = [0.0, 1.0, 2.0]

        df_expected = (
            pd.date_range(
                start=pd.to_datetime("2021-01-01 00:00:00+01:00").tz_convert(
                    "Europe/Paris"
                ),
                end=pd.to_datetime("2021-01-02 00:00:00+01:00").tz_convert(
                    "Europe/Paris"
                ),
                freq="1D",
                tz="Europe/Paris",
                name="time",
            )
            .to_frame()
            .set_index("time")
        )
        df_expected["value"] = [0.5, 2.0]
        df_expected.index.freq = "1D"

        sub_df = TimeSeries.average_to_upper_freq(
            df=df_test, freq="1D", tz="Europe/Paris"
=======
        test_df = pd.date_range(
            start=pd.to_datetime('2021-01-01 19:00:00+01:00').tz_convert('Europe/Paris'),
            end=pd.to_datetime('2021-01-01 22:00:00+01:00').tz_convert('Europe/Paris'),
            freq='1H', tz='Europe/Paris', name='time'
        ).to_frame().set_index('time')
        test_df["value"] = [0., 1., 2., 3.]

        expected_df = pd.date_range(
            start=pd.to_datetime('2021-01-01 19:00:00+01:00').tz_convert('Europe/Paris'),
            end=pd.to_datetime('2021-01-02 00:00:00+01:00').tz_convert('Europe/Paris'),
            freq='1H', tz='Europe/Paris', name='time'
        ).to_frame().set_index('time')
        expected_df["value"] = [0., 1., 2., 3., 3., 3.]
        expected_df.index.freq = '1H'

        sub_df = TimeSeries.forward_fill_final_record(
            df=test_df,
            gap_frequency='3H',
            cut_off_frequency=None
        )
        pd.testing.assert_frame_equal(expected_df, sub_df)

        # forward_fill_final_record with a cutoff frequency
        expected_df = pd.date_range(
            start=pd.to_datetime('2021-01-01 19:00:00+01:00').tz_convert('Europe/Paris'),
            end=pd.to_datetime('2021-01-01 23:00:00+01:00').tz_convert('Europe/Paris'),
            freq='1H', tz='Europe/Paris', name='time'
        ).to_frame().set_index('time')
        expected_df["value"] = [0., 1., 2., 3., 3.]
        expected_df.index.freq = '1H'

        sub_df = TimeSeries.forward_fill_final_record(
            df=test_df,
            gap_frequency='3H',
            cut_off_frequency='1D'
        )
        pd.testing.assert_frame_equal(expected_df, sub_df)

    def test_average_to_upper_freq(self):

        # average to upper freq

        test_df = pd.date_range(
            start=pd.to_datetime('2021-01-01 00:00:00+01:00').tz_convert('Europe/Paris'),
            end=pd.to_datetime('2021-01-02 00:00:00+01:00').tz_convert('Europe/Paris'),
            freq='12H', tz='Europe/Paris', name='time'
        ).to_frame().set_index('time')
        test_df["value"] = [0., 1., 2.]

        expected_df = pd.date_range(
            start=pd.to_datetime('2021-01-01 00:00:00+01:00').tz_convert('Europe/Paris'),
            end=pd.to_datetime('2021-01-02 00:00:00+01:00').tz_convert('Europe/Paris'),
            freq='1D', tz='Europe/Paris', name='time'
        ).to_frame().set_index('time')
        expected_df["value"] = [0.5, 2.]
        expected_df.index.freq = '1D'

        sub_df = TimeSeries.average_to_upper_freq(
            df=test_df,
            freq='1D',
            tz="Europe/Paris"
>>>>>>> d9c364ed
        )
        pd.testing.assert_frame_equal(expected_df, sub_df)<|MERGE_RESOLUTION|>--- conflicted
+++ resolved
@@ -8,41 +8,8 @@
 
 
 class TestTimeSeries(unittest.TestCase):
+
     def setUp(self):
-<<<<<<< HEAD
-        # add the possibility to unitetst dataframe equality
-        def assertDataframeEqual(a, b, msg):
-            try:
-                pd_testing.assert_frame_equal(a, b)
-            except AssertionError as e:
-                raise self.failureException(msg) from e
-
-        self.addTypeEqualityFunc(pd.DataFrame, assertDataframeEqual)
-
-        # define a single index df
-        df = (
-            pd.date_range(
-                start=pd.to_datetime("2021-01-01 00:00:00+01:00").tz_convert(
-                    "Europe/Paris"
-                ),
-                end=pd.to_datetime("2021-01-04 00:00:00+01:00").tz_convert(
-                    "Europe/Paris"
-                ),
-                freq="D",
-                tz="Europe/Paris",
-                name="date",
-            )
-            .to_frame()
-            .set_index("date")
-        )
-        df["value"] = [0] * 2 + [1] * 2
-        self.single_index_test = df
-
-        # define a multiindex_df
-        df1 = df.copy()
-        df1["key"] = "key1"
-        df2 = df.copy()
-=======
 
         logging.captureWarnings(True)
         logging.disable(logging.ERROR)
@@ -86,17 +53,11 @@
         df1 = self.single_index_df.copy()
         df1['key'] = 'key1'
         df2 = self.single_index_df.copy()
->>>>>>> d9c364ed
         df2["value"] = [2] * 2 + [3] * 2  # change values
-        df2 = df2.iloc[:-1,]  # suppress last day
-        df2["key"] = "key2"
-        self.multi_index_test = (
-            pd.concat([df1, df2], axis=0).reset_index().set_index(["key", "date"])
-        )
-
-<<<<<<< HEAD
-    def test_collapse_dt_series_into_periods(self):
-=======
+        df2 = df2.iloc[:-1, ]  # suppress last day
+        df2['key'] = 'key2'
+        self.multi_index_test = pd.concat([df1, df2], axis=0).reset_index().set_index(['key', 'date'])
+
     def tearDown(self) -> None:
         logging.disable(logging.NOTSET)
 
@@ -481,31 +442,17 @@
 
     def test_collapse_to_periods(self):
 
->>>>>>> d9c364ed
         # periods is a list of (start, end) pairs.
         periods = [
-            (
-                pd.to_datetime("2018-01-01 00:15:00+01:00"),
-                pd.to_datetime("2018-01-01 00:45:00+01:00"),
-            ),
-            (
-                pd.to_datetime("2018-01-01 10:15:00+01:00"),
-                pd.to_datetime("2018-01-01 15:45:00+01:00"),
-            ),
-            (
-                pd.to_datetime("2018-01-01 20:15:00+01:00"),
-                pd.to_datetime("2018-01-01 21:45:00+01:00"),
-            ),
+            (pd.to_datetime('2018-01-01 00:15:00+01:00'), pd.to_datetime('2018-01-01 00:45:00+01:00')),
+            (pd.to_datetime('2018-01-01 10:15:00+01:00'), pd.to_datetime('2018-01-01 15:45:00+01:00')),
+            (pd.to_datetime('2018-01-01 20:15:00+01:00'), pd.to_datetime('2018-01-01 21:45:00+01:00')),
         ]
 
         # expand periods to build a time-series with gaps
         dti = pd.DatetimeIndex([])
         for s, e in periods:
             dti = dti.append(pd.date_range(s, e, freq="30min"))
-<<<<<<< HEAD
-        self.assertEqual(2 + 12 + 4, dti.shape[0])
-=======
->>>>>>> d9c364ed
 
         # now find periods in the time-series
         # should work with 2 types of freq arguments
@@ -517,115 +464,6 @@
                 self.assertEqual(computed_periods[i][0], periods[i][0])
                 self.assertEqual(computed_periods[i][1], periods[i][1])
 
-<<<<<<< HEAD
-    def test_collapse_dt_series_into_periods_2(self):
-        dti = pd.DatetimeIndex(
-            [
-                pd.to_datetime("2018-01-01 00:15:00+01:00"),
-                pd.to_datetime("2018-01-01 00:45:00+01:00"),
-                pd.to_datetime("2018-01-01 00:30:00+01:00"),
-                pd.to_datetime("2018-01-01 01:00:00+01:00"),
-            ]
-        )
-
-        with self.assertRaises(ValueError):
-            # should raise an error because 15min gaps are not multiples of freq=30min
-            TimeSeries.collapse_dt_series_into_periods(dti, freq="30min")
-
-    def test_collapse_dt_series_into_periods_3(self):
-        dti = pd.DatetimeIndex(
-            [
-                pd.to_datetime("2018-01-01 00:00:00+01:00"),
-                pd.to_datetime("2018-01-01 00:15:00+01:00"),
-                pd.to_datetime("2018-01-01 00:30:00+01:00"),
-                pd.to_datetime("2018-01-01 00:45:00+01:00"),
-            ]
-        )
-
-        with self.assertRaises(ValueError):
-            # should raise an error because 15min gaps are not multiples of freq=30min
-            TimeSeries.collapse_dt_series_into_periods(dti, "30min")
-
-    def test_find_missing_and_extra_periods_1(self):
-        dti = pd.DatetimeIndex(
-            [
-                pd.to_datetime("2018-01-01 00:00:00+01:00"),
-                pd.to_datetime("2018-01-01 00:15:00+01:00"),
-                pd.to_datetime("2018-01-01 00:30:00+01:00"),
-                pd.to_datetime("2018-01-01 00:45:00+01:00"),
-                pd.to_datetime("2018-01-01 00:50:00+01:00"),
-                pd.to_datetime("2018-01-01 01:00:00+01:00"),
-                pd.to_datetime("2018-01-01 02:00:00+01:00"),
-                pd.to_datetime("2018-01-01 02:20:00+01:00"),
-            ]
-        )
-        freq, missing_periods, extra_points = TimeSeries.find_missing_and_extra_periods(
-            dti, expected_freq="15min"
-        )
-        self.assertEqual(
-            len(missing_periods), 2
-        )  # (01:15:00 -> 01:45:00), (02:15:00 -> 02:15:00)
-        self.assertEqual(len(extra_points), 2)  # [00:50:00, 02:20:00]
-
-    def test_find_missing_and_extra_periods_2(self):
-        dti = pd.DatetimeIndex(
-            [
-                pd.to_datetime("2018-01-01 00:00:00+01:00"),
-                pd.to_datetime("2018-01-01 00:15:00+01:00"),
-                pd.to_datetime("2018-01-01 00:30:00+01:00"),
-                pd.to_datetime("2018-01-01 00:45:00+01:00"),
-                pd.to_datetime("2018-01-01 00:50:00+01:00"),
-                pd.to_datetime("2018-01-01 01:00:00+01:00"),
-                pd.to_datetime("2018-01-01 02:00:00+01:00"),
-                pd.to_datetime("2018-01-01 02:20:00+01:00"),
-            ]
-        )
-
-        # should work when we infer "expected_freq"
-        freq, missing_periods, extra_points = TimeSeries.find_missing_and_extra_periods(
-            dti, expected_freq=None
-        )
-        self.assertEqual(freq, pd.Timedelta("15min"))  # inferred a 15min freq
-        self.assertEqual(
-            len(missing_periods), 2
-        )  # (01:15:00 -> 01:45:00), (02:15:00 -> 02:15:00)
-        self.assertEqual(len(extra_points), 2)  # [00:50:00, 02:20:00]
-
-    def test_find_missing_and_extra_periods_3(self):
-        dti = pd.DatetimeIndex(
-            [
-                pd.to_datetime("2018-01-01"),
-                pd.to_datetime("2018-01-02"),
-                pd.to_datetime("2018-01-03"),
-                pd.to_datetime("2018-01-03 12:00:00"),
-                pd.to_datetime("2018-01-04"),
-                pd.to_datetime("2018-01-05"),
-                pd.to_datetime("2018-01-06"),
-            ]
-        )
-        freq, missing_periods, extra_points = TimeSeries.find_missing_and_extra_periods(
-            dti, "1D"
-        )
-        self.assertEqual(len(missing_periods), 0)
-        self.assertEqual(len(extra_points), 1)
-
-    def test_find_missing_and_extra_periods_4(self):
-        dti_with_duplicates = pd.DatetimeIndex(
-            [pd.to_datetime("2018-01-01"), pd.to_datetime("2018-01-01")]
-        )
-
-        dti_empty = pd.DatetimeIndex([])
-
-        dti_not_sorted = pd.DatetimeIndex(
-            [pd.to_datetime("2018-01-02"), pd.to_datetime("2018-01-01")]
-        )
-
-        for dti in [dti_with_duplicates, dti_empty, dti_not_sorted]:
-            with self.assertRaises(ValueError):
-                TimeSeries.find_missing_and_extra_periods(dti, "1D")
-
-    def test_align_timezone_1(self):
-=======
     # ----------------------------------------
     # Deprecated functions (moved elsewhere)
     # ----------------------------------------
@@ -635,16 +473,13 @@
         Test align_timezone
         """
 
->>>>>>> d9c364ed
         # useful typically when daylight savings changes
-        s = pd.Series(
-            [
-                pd.to_datetime("2021-12-31 02:00:00+02:00"),
-                pd.to_datetime("2021-12-31 03:00:00+02:00"),
-                pd.to_datetime("2021-12-31 03:00:00+01:00"),
-                pd.to_datetime("2021-12-31 04:00:00+01:00"),
-            ]
-        )
+        s = pd.Series([
+            pd.to_datetime('2021-12-31 02:00:00+02:00'),
+            pd.to_datetime('2021-12-31 03:00:00+02:00'),
+            pd.to_datetime('2021-12-31 03:00:00+01:00'),
+            pd.to_datetime('2021-12-31 04:00:00+01:00')
+        ])
 
         # s is of dtype "object" because of varying timezone
         assert not pd.api.types.is_datetime64_any_dtype(s)
@@ -660,24 +495,12 @@
             self.assertIsInstance(dti, pd.DatetimeIndex)
             self.assertEqual(len(dti), len(s))
 
-<<<<<<< HEAD
-    def test_align_timezone_2(self):
-        # should also work when given already a DatetimeIndex, and we convert it to the desired timezone
-        dti = pd.DatetimeIndex(
-            [
-                pd.to_datetime("2021-12-31 04:00:00+03:00"),
-                pd.to_datetime("2021-12-31 05:00:00+03:00"),
-                pd.to_datetime("2021-12-31 06:00:00+03:00"),
-            ]
-        )
-=======
         # test with DatetimeIndex
         dti = pd.DatetimeIndex([
             pd.to_datetime('2021-12-31 04:00:00+03:00'),
             pd.to_datetime('2021-12-31 05:00:00+03:00'),
             pd.to_datetime('2021-12-31 06:00:00+03:00')
         ])
->>>>>>> d9c364ed
         self.assertEqual(dti.dtype, "datetime64[ns, pytz.FixedOffset(180)]")
 
         dti2 = TimeSeries.align_timezone(dti, tzinfo=pytz.timezone("Europe/Berlin"))
@@ -685,34 +508,22 @@
         self.assertEqual(len(dti), len(dti2))
         self.assertEqual(dti2.dtype, "datetime64[ns, Europe/Berlin]")
 
-<<<<<<< HEAD
-    def test_align_timezone_3(self):
-        # should not work when given time-series is time zone naive or has naive elements,
-        # or element other than a tz-aware datetime
-=======
         # should not work when given time-series is time zone naive or has naive elements,
         # or element other than a tz-aware datetime
 
         s1 = pd.Series([
             pd.to_datetime('2021-12-31 04:00:00')
         ])
->>>>>>> d9c364ed
-
-        s1 = pd.Series([pd.to_datetime("2021-12-31 04:00:00")])
-
-        s2 = pd.Series(
-            [
-                pd.to_datetime("2021-12-31 04:00:00"),
-                pd.to_datetime("2021-12-31 05:00:00+01:00"),
-            ]
-        )
-
-        s3 = pd.DatetimeIndex(
-            [
-                pd.to_datetime("2021-12-31 04:00:00"),
-                pd.to_datetime("2021-12-31 05:00:00"),
-            ]
-        )
+
+        s2 = pd.Series([
+            pd.to_datetime('2021-12-31 04:00:00'),
+            pd.to_datetime('2021-12-31 05:00:00+01:00'),
+        ])
+
+        s3 = pd.DatetimeIndex([
+            pd.to_datetime('2021-12-31 04:00:00'),
+            pd.to_datetime('2021-12-31 05:00:00'),
+        ])
 
         s4 = pd.Series([0, 1])
 
@@ -724,30 +535,6 @@
             with self.assertRaises(AttributeError):
                 TimeSeries.align_timezone(s, tzinfo="UTC")
 
-<<<<<<< HEAD
-    def test_interpolate_daily_to_sub_daily_data_single_index(self):
-        df_expected = (
-            pd.date_range(
-                start=pd.to_datetime("2021-01-01 00:00:00+01:00").tz_convert(
-                    "Europe/Paris"
-                ),
-                end=pd.to_datetime("2021-01-04 18:00:00+01:00").tz_convert(
-                    "Europe/Paris"
-                ),
-                freq="6H",
-                tz="Europe/Paris",
-                name="time",
-            )
-            .to_frame()
-            .set_index("time")
-        )
-        df_expected["value"] = [0.0] * 8 + [1.0] * 8
-        df_expected.index.freq = "6H"
-
-        # test with full kwargs
-        sub_df = TimeSeries.interpolate_daily_to_sub_daily_data(
-            df=self.single_index_test, freq="6H", tz="Europe/Paris"
-=======
     def test_find_missing_and_extra_periods(self):
         """
         Test find_missing_and_extra_periods
@@ -857,106 +644,10 @@
             df=self.single_index_df,
             freq='6H',
             tz="Europe/Paris"
->>>>>>> d9c364ed
         )
 
         pd.testing.assert_frame_equal(expected_df, sub_df)
 
-<<<<<<< HEAD
-        # test with a combination of args and kwargs
-        sub_df = TimeSeries.interpolate_daily_to_sub_daily_data(
-            self.single_index_test, freq="6H", tz="Europe/Paris"
-        )
-        self.assertEqual(df_expected, sub_df)
-
-    def test_interpolate_daily_to_sub_daily_data_multi_index(self):
-        df1_expected = pd.date_range(
-            start=pd.to_datetime("2021-01-01 00:00:00+01:00").tz_convert(
-                "Europe/Paris"
-            ),
-            end=pd.to_datetime("2021-01-04 18:00:00+01:00").tz_convert("Europe/Paris"),
-            freq="6H",
-            tz="Europe/Paris",
-            name="time",
-        ).to_frame()
-        df1_expected["value"] = [0.0] * 8 + [1.0] * 8
-        df1_expected["key"] = "key1"
-        df1_expected.index.freq = "6H"
-
-        df2_expected = pd.date_range(
-            start=pd.to_datetime("2021-01-01 00:00:00+01:00").tz_convert(
-                "Europe/Paris"
-            ),
-            end=pd.to_datetime("2021-01-03 18:00:00+01:00").tz_convert("Europe/Paris"),
-            freq="6H",
-            tz="Europe/Paris",
-            name="time",
-        ).to_frame()
-        df2_expected["value"] = [2.0] * 8 + [3.0] * 4
-        df2_expected["key"] = "key2"
-        df2_expected.index.freq = "6H"
-
-        df_expected = pd.concat([df1_expected, df2_expected], axis=0).set_index(
-            ["key", "time"]
-        )
-
-        # test with full kwargs
-        sub_df = TimeSeries.interpolate_daily_to_sub_daily_data(
-            df=self.multi_index_test, freq="6H", tz="Europe/Paris"
-        )
-        self.assertEqual(df_expected, sub_df)
-
-        # test with a combination of args and kwargs
-        sub_df = TimeSeries.interpolate_daily_to_sub_daily_data(
-            df=self.multi_index_test, freq="6H", tz="Europe/Paris"
-        )
-        self.assertEqual(df_expected, sub_df)
-
-    def test_interpolate_freq_to_sub_freq_data_single_index(self):
-        # test interpolate freq to subfreq on a 6H basis
-        df_expected = (
-            pd.date_range(
-                start=pd.to_datetime("2021-01-01 00:00:00+01:00").tz_convert(
-                    "Europe/Paris"
-                ),
-                end=pd.to_datetime("2021-01-04 00:00:00+01:00").tz_convert(
-                    "Europe/Paris"
-                ),
-                freq="6H",
-                tz="Europe/Paris",
-                name="time",
-            )
-            .to_frame()
-            .set_index("time")
-        )
-        df_expected.index.freq = "6H"
-        df_expected["value"] = [0.0] * 5 + [0.25, 0.5, 0.75] + [1] * 5
-
-        sub_df = TimeSeries.interpolate_freq_to_sub_freq_data(
-            df=self.single_index_test, freq="6H", tz="Europe/Paris", index_name="time"
-        )
-        self.assertEqual(df_expected, sub_df)
-
-    def test_interpolate_freq_to_sub_freq_data_single_index_2(self):
-        # test interpolate freq to subfreq on a 6H basis
-        df_expected = (
-            pd.date_range(
-                start=pd.to_datetime("2021-01-01 00:00:00+01:00").tz_convert(
-                    "Europe/Paris"
-                ),
-                end=pd.to_datetime("2021-01-04 00:00:00+01:00").tz_convert(
-                    "Europe/Paris"
-                ),
-                freq="6H",
-                tz="Europe/Paris",
-                name="date",
-            )
-            .to_frame()
-            .set_index("date")
-        )
-        df_expected.index.freq = "6H"
-        df_expected["value"] = [0.0] * 8 + [1] * 5
-=======
         expected_df1 = pd.date_range(
             start=pd.to_datetime('2021-01-01 00:00:00+01:00').tz_convert('Europe/Paris'),
             end=pd.to_datetime('2021-01-04 18:00:00+01:00').tz_convert('Europe/Paris'),
@@ -1006,57 +697,11 @@
             df=self.single_index_df, freq='6H', tz='Europe/Paris', index_name='time'
         )
         pd.testing.assert_frame_equal(expected_df, sub_df)
->>>>>>> d9c364ed
 
         # test interpolate freq to sub-freq using ffill
         expected_df['value'] = [0.] * 8 + [1] * 5
         expected_df.index.name = 'date'
         sub_df = TimeSeries.interpolate_freq_to_sub_freq_data(
-<<<<<<< HEAD
-            self.single_index_test, freq="6H", tz="Europe/Paris", method="ffill"
-        )
-        self.assertEqual(df_expected, sub_df)
-
-    def test_interpolate_freq_to_sub_freq_data_multi_index(self):
-        # test interpolation with a multiindex
-
-        df1_expected = pd.date_range(
-            start=pd.to_datetime("2021-01-01 00:00:00+01:00").tz_convert(
-                "Europe/Paris"
-            ),
-            end=pd.to_datetime("2021-01-04 00:00:00+01:00").tz_convert("Europe/Paris"),
-            freq="6H",
-            tz="Europe/Paris",
-            name="time",
-        ).to_frame()
-        df1_expected["value"] = [0.0] * 8 + [1.0] * 5
-        df1_expected["key"] = "key1"
-        df1_expected.index.freq = "6H"
-
-        df2_expected = pd.date_range(
-            start=pd.to_datetime("2021-01-01 00:00:00+01:00").tz_convert(
-                "Europe/Paris"
-            ),
-            end=pd.to_datetime("2021-01-03 00:00:00+01:00").tz_convert("Europe/Paris"),
-            freq="6H",
-            tz="Europe/Paris",
-            name="time",
-        ).to_frame()
-        df2_expected["value"] = [2.0] * 8 + [3.0] * 1
-        df2_expected["key"] = "key2"
-        df2_expected.index.freq = "6H"
-
-        df_expected = pd.concat([df1_expected, df2_expected], axis=0).set_index(
-            ["key", "time"]
-        )
-
-        sub_df = TimeSeries.interpolate_freq_to_sub_freq_data(
-            self.multi_index_test,
-            freq="6H",
-            tz="Europe/Paris",
-            method="ffill",
-            index_name="time",
-=======
             self.single_index_df, freq='6H', tz='Europe/Paris', method='ffill'
         )
         pd.testing.assert_frame_equal(expected_df, sub_df)
@@ -1089,53 +734,10 @@
 
         sub_df = TimeSeries.interpolate_freq_to_sub_freq_data(
             self.multi_index_test, freq='6H', tz='Europe/Paris', method='ffill', index_name='time'
->>>>>>> d9c364ed
         )
 
         pd.testing.assert_frame_equal(expected_df, sub_df)
 
-<<<<<<< HEAD
-    def test_forward_fill_final_record_1(self):
-        # test extend_final_data: this is a ffill of the last record
-        # on the provided frequency
-        df_test = (
-            pd.date_range(
-                start=pd.to_datetime("2021-01-01 00:00:00+01:00").tz_convert(
-                    "Europe/Paris"
-                ),
-                end=pd.to_datetime("2021-01-02 00:00:00+01:00").tz_convert(
-                    "Europe/Paris"
-                ),
-                freq="12H",
-                tz="Europe/Paris",
-                name="time",
-            )
-            .to_frame()
-            .set_index("time")
-        )
-        df_test["value"] = [0.0, 1.0, 2.0]
-
-        df_expected = (
-            pd.date_range(
-                start=pd.to_datetime("2021-01-01 00:00:00+01:00").tz_convert(
-                    "Europe/Paris"
-                ),
-                end=pd.to_datetime("2021-01-02 12:00:00+01:00").tz_convert(
-                    "Europe/Paris"
-                ),
-                freq="12H",
-                tz="Europe/Paris",
-                name="time",
-            )
-            .to_frame()
-            .set_index("time")
-        )
-        df_expected["value"] = [0.0, 1.0, 2.0, 2.0]
-        df_expected.index.freq = "12H"
-
-        sub_df = TimeSeries.forward_fill_final_record(df=df_test, gap_frequency="1D")
-        self.assertEqual(df_expected, sub_df)
-=======
     def test_forward_fill_final_record(self):
         """
         Test extend_final_data: this is a ffill of the last record
@@ -1163,180 +765,9 @@
             gap_frequency='1D'
         )
         pd.testing.assert_frame_equal(expected_df, sub_df)
->>>>>>> d9c364ed
-
-    def test_forward_fill_final_record_2(self):
+
         # forward_fill_final_record with a None cutoff frequency
         # and 3H as the original frequency
-<<<<<<< HEAD
-
-        df_test = (
-            pd.date_range(
-                start=pd.to_datetime("2021-01-01 19:00:00+01:00").tz_convert(
-                    "Europe/Paris"
-                ),
-                end=pd.to_datetime("2021-01-01 22:00:00+01:00").tz_convert(
-                    "Europe/Paris"
-                ),
-                freq="1H",
-                tz="Europe/Paris",
-                name="time",
-            )
-            .to_frame()
-            .set_index("time")
-        )
-        df_test["value"] = [0.0, 1.0, 2.0, 3.0]
-
-        df_expected = (
-            pd.date_range(
-                start=pd.to_datetime("2021-01-01 19:00:00+01:00").tz_convert(
-                    "Europe/Paris"
-                ),
-                end=pd.to_datetime("2021-01-02 00:00:00+01:00").tz_convert(
-                    "Europe/Paris"
-                ),
-                freq="1H",
-                tz="Europe/Paris",
-                name="time",
-            )
-            .to_frame()
-            .set_index("time")
-        )
-        df_expected["value"] = [0.0, 1.0, 2.0, 3.0, 3.0, 3.0]
-        df_expected.index.freq = "1H"
-
-        sub_df = TimeSeries.forward_fill_final_record(
-            df=df_test, gap_frequency="3H", cut_off_frequency=None
-        )
-        self.assertEqual(df_expected, sub_df)
-
-    def test_forward_fill_final_record_3(self):
-        # forward_fill_final_record with a cutoff frequency
-
-        df_test = (
-            pd.date_range(
-                start=pd.to_datetime("2021-01-01 19:00:00+01:00").tz_convert(
-                    "Europe/Paris"
-                ),
-                end=pd.to_datetime("2021-01-01 22:00:00+01:00").tz_convert(
-                    "Europe/Paris"
-                ),
-                freq="1H",
-                tz="Europe/Paris",
-                name="time",
-            )
-            .to_frame()
-            .set_index("time")
-        )
-        df_test["value"] = [0.0, 1.0, 2.0, 3.0]
-
-        df_expected = (
-            pd.date_range(
-                start=pd.to_datetime("2021-01-01 19:00:00+01:00").tz_convert(
-                    "Europe/Paris"
-                ),
-                end=pd.to_datetime("2021-01-01 23:00:00+01:00").tz_convert(
-                    "Europe/Paris"
-                ),
-                freq="1H",
-                tz="Europe/Paris",
-                name="time",
-            )
-            .to_frame()
-            .set_index("time")
-        )
-        df_expected["value"] = [0.0, 1.0, 2.0, 3.0, 3.0]
-        df_expected.index.freq = "1H"
-
-        sub_df = TimeSeries.forward_fill_final_record(
-            df=df_test, gap_frequency="3H", cut_off_frequency="1D"
-        )
-        self.assertEqual(df_expected, sub_df)
-
-    def test_average_to_upper_freq_1(self):
-        # average to upper freq
-
-        df_test = (
-            pd.date_range(
-                start=pd.to_datetime("2021-01-01 00:00:00+01:00").tz_convert(
-                    "Europe/Paris"
-                ),
-                end=pd.to_datetime("2021-01-02 00:00:00+01:00").tz_convert(
-                    "Europe/Paris"
-                ),
-                freq="12H",
-                tz="Europe/Paris",
-                name="time",
-            )
-            .to_frame()
-            .set_index("time")
-        )
-        df_test["value"] = [0.0, 1.0, 2.0]
-
-        df_expected = (
-            pd.date_range(
-                start=pd.to_datetime("2021-01-01 00:00:00+01:00").tz_convert(
-                    "Europe/Paris"
-                ),
-                end=pd.to_datetime("2021-01-02 00:00:00+01:00").tz_convert(
-                    "Europe/Paris"
-                ),
-                freq="1D",
-                tz="Europe/Paris",
-                name="time",
-            )
-            .to_frame()
-            .set_index("time")
-        )
-        df_expected["value"] = [0.5, 2.0]
-        df_expected.index.freq = "1D"
-
-        sub_df = TimeSeries.average_to_upper_freq(
-            df=df_test, freq="1D", tz="Europe/Paris"
-        )
-        self.assertEqual(df_expected, sub_df)
-
-    def test_average_to_upper_freq_2(self):
-        # average to upper freq
-
-        df_test = (
-            pd.date_range(
-                start=pd.to_datetime("2021-01-01 00:00:00+01:00").tz_convert(
-                    "Europe/Paris"
-                ),
-                end=pd.to_datetime("2021-01-02 00:00:00+01:00").tz_convert(
-                    "Europe/Paris"
-                ),
-                freq="12H",
-                tz="Europe/Paris",
-                name="time",
-            )
-            .to_frame()
-            .set_index("time")
-        )
-        df_test["value"] = [0.0, 1.0, 2.0]
-
-        df_expected = (
-            pd.date_range(
-                start=pd.to_datetime("2021-01-01 00:00:00+01:00").tz_convert(
-                    "Europe/Paris"
-                ),
-                end=pd.to_datetime("2021-01-02 00:00:00+01:00").tz_convert(
-                    "Europe/Paris"
-                ),
-                freq="1D",
-                tz="Europe/Paris",
-                name="time",
-            )
-            .to_frame()
-            .set_index("time")
-        )
-        df_expected["value"] = [0.5, 2.0]
-        df_expected.index.freq = "1D"
-
-        sub_df = TimeSeries.average_to_upper_freq(
-            df=df_test, freq="1D", tz="Europe/Paris"
-=======
         test_df = pd.date_range(
             start=pd.to_datetime('2021-01-01 19:00:00+01:00').tz_convert('Europe/Paris'),
             end=pd.to_datetime('2021-01-01 22:00:00+01:00').tz_convert('Europe/Paris'),
@@ -1398,6 +829,5 @@
             df=test_df,
             freq='1D',
             tz="Europe/Paris"
->>>>>>> d9c364ed
         )
         pd.testing.assert_frame_equal(expected_df, sub_df)