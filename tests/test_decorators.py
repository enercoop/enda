"""A module for testing the enda/decorators.py script"""

import logging
<<<<<<< HEAD
import unittest
import numpy as np
import pandas as pd
=======
import pandas as pd
import unittest
import warnings
>>>>>>> d9c364ed

import enda.decorators


class TestDecorator(unittest.TestCase):
<<<<<<< HEAD
=======

>>>>>>> d9c364ed
    def setUp(self):
        logging.captureWarnings(True)
        logging.disable(logging.ERROR)

<<<<<<< HEAD
        np.random.seed(10)

        # Create a dummy DataFrame with a basic DatetimeIndex: it spans
        # 10 days, with a dummy column where half values are 0, and other are 1
        dummy_single_df = pd.date_range(
            start=pd.Timestamp(year=2021, month=1, day=1, tz="Europe/Paris"),
            end=pd.Timestamp(year=2021, month=1, day=10, tz="Europe/Paris"),
            freq="D",
            tz="Europe/Paris",
            name="date",
        ).to_frame()
        dummy_single_df = dummy_single_df.set_index("date")
        dummy_single_df["value"] = [0] * 5 + [1] * 5
        self.dummy_single_df = dummy_single_df.copy(deep=True)

        # Create another dummy DataFrame with random fill of values
        # To make it more complex, we will drop the last date
        dummy_other_df = dummy_single_df.copy(deep=True)
        dummy_other_df = dummy_other_df.iloc[:-1, :]
        dummy_other_df["value"] = np.random.uniform(0, 1, dummy_other_df.shape[0])

        # Use both dataframes to create a MultiIndex DataFrame
        dummy_single_df["id"] = "static"
        dummy_other_df["id"] = "rand"
        dummy_multi_df = pd.concat([dummy_single_df, dummy_other_df], axis=0)
        self.dummy_multi_df = dummy_multi_df.reset_index().set_index(["id", "date"])
=======
        # datetime index / series ; unordered and duplicates
        self.test_dti = pd.DatetimeIndex(['2024-01-01', '2023-01-01', '2023-01-01', '2025-01-01'])
        self.test_str_series = pd.Series(['2024-01-01', '2023-01-01', '2023-01-01', '2025-01-01'])
        self.test_series = self.test_dti.to_series().reset_index(drop=True)

        # single-indexed dataframe
        self.single_df = (
            pd.date_range(start=pd.to_datetime('2021-01-01'),
                          end=pd.to_datetime('2021-01-06'),
                          freq='D',
                          )
            .to_frame(name='date')
            .set_index('date')
            .assign(value=[0] * 3 + [1] * 3)
        )

        # multi-indexed dataframe
        other_df = (
            self.single_df.copy()
            .iloc[:-1, :]  # to make it more complex, we will drop the last date
            .assign(value=[-1] * 3 + [-2] * 2)
        )
        self.multi_df = (
            pd.concat([self.single_df.copy().assign(id='first'), other_df.assign(id='second')], axis=0)
            .reset_index()
            .set_index(['id', 'date'])
        )

        # 3-levels multi-indexed dataframe
        self.multi_levels_df = (
            self.multi_df.copy()
            .assign(is_before_3=self.multi_df.index.get_level_values("date").day < 3)
            .reset_index().
            set_index(["id", "is_before_3", "date"])
        )
>>>>>>> d9c364ed

    def tearDown(self):
        logging.captureWarnings(False)
        logging.disable(logging.NOTSET)

<<<<<<< HEAD
    def test_handle_multiindex(self):
        """
        Test the handle_multiindex decorator on a basic function
        """

        @enda.decorators.handle_multiindex
        def mock_max_function_change_index(df, target_col):
            """
            Dummy function meant to test the decorator.
            It sets 'value' to the max, and change the index name
            """
            df[target_col] = df[target_col].max()
            df.index.name = "time"
            return df

        # Check that everything works properly with a single indexed DataFrame

        single_index_expected_output_df = pd.DataFrame(
            index=self.dummy_single_df.index.copy()
        )

        single_index_expected_output_df["value"] = 1
        single_index_expected_output_df.index.name = "time"

        single_index_output_df = mock_max_function_change_index(
            self.dummy_single_df, target_col="value"
        )

        pd.testing.assert_frame_equal(
            single_index_output_df, single_index_expected_output_df
        )

        # Check that it works with a MultiIndex DataFrame

        max_val = self.dummy_multi_df.loc[
            self.dummy_multi_df.index.get_level_values(0) == "rand", "value"
        ].max()

        multi_index_expected_output_df = pd.DataFrame(
            index=self.dummy_multi_df.index.copy()
        )

        multi_index_expected_output_df["value"] = 1
        multi_index_expected_output_df.index.names = ["id", "time"]
        multi_index_expected_output_df.loc[
            multi_index_expected_output_df.index.get_level_values(0) == "rand", "value"
        ] = max_val

        # test the multi index
        multi_index_output_df = mock_max_function_change_index(
            self.dummy_multi_df, target_col="value"
        )

        pd.testing.assert_frame_equal(
            multi_index_output_df, multi_index_expected_output_df
        )

    def test_error_raises_handle_multiindex(self):
        """
        Check all cases where handle_multiindex should raise an error
        """

        @enda.decorators.handle_multiindex
        def dummy_function(df):
            """
            Dummy function meant to test the decorator. It returns the input
            """
            return df

        # Test with a 3-level indexed DataFrame

        three_level_df = pd.DataFrame(
            data=[1, 2],
            columns=["col1"],
            index=[
                np.array([1, 2]),
                np.array(
                    [
                        pd.Timestamp(year=2023, month=1, day=1),
                        pd.Timestamp(year=2024, month=1, day=1),
                    ]
                ),
                np.array(["a", "b"]),
            ],
        )

        three_level_df.index.names = ["index1", "time", "index2"]

        with self.assertRaises(TypeError):
            dummy_function(three_level_df)

        # Test with a MultiIndex where second level is not a DatetimeIndex

        input_df = self.dummy_multi_df.swaplevel()

        with self.assertRaises(TypeError):
            dummy_function(input_df)

        # Test with a DataFrame with no index name

        no_index_name_df = pd.DataFrame(
            data=[1, 2],
            columns=["col1"],
            index=[
                np.array([1, 2]),
                np.array(
                    [
                        pd.Timestamp(year=2023, month=1, day=1),
                        pd.Timestamp(year=2024, month=1, day=1),
                    ]
                ),
            ],
        )

        with self.assertRaises(ValueError):
            dummy_function(no_index_name_df)

        # Test with a function that does not return a dataframe.
        # It must not work with a multiindex, and a TypeError is raised.

        @enda.decorators.handle_multiindex
        def mock_max_function_error(df, target_col):
            return df[target_col].max()

        with self.assertRaises(TypeError):
            mock_max_function_error(self.dummy_multi_df, target_col="value")

        # Test with a base function that takes non keyword arguments other than df

        @enda.decorators.handle_multiindex
        def test_func(df, *integers, colname="col"):
            df[colname] = 0
            for x in integers:
                df[colname] += x

            return df

        with self.assertRaises(NotImplementedError):
            test_func(self.dummy_multi_df, 1, 2)
=======
    def test_handle_series_as_datetimeindex_return_input_type_is_true(self):
        """
        Test with a function working only on datetimeindex, performing an action on itself
        We set return_input_type to True
        """

        @enda.decorators.handle_series_as_datetimeindex(arg_name='time_series', return_input_type=True)
        def tz_localize_time_series(time_series: pd.DatetimeIndex) -> pd.DatetimeIndex:
            return time_series.tz_localize('Europe/Paris')  # would require dt. to work with Series, usually

        # test with dti
        result_dti = tz_localize_time_series(time_series=self.test_dti)
        expected_dti = pd.DatetimeIndex(
            ['2024-01-01 00:00:00+01:00', '2023-01-01 00:00:00+01:00',
             '2023-01-01 00:00:00+01:00', '2025-01-01 00:00:00+01:00'],
            dtype='datetime64[ns, Europe/Paris]'
        )
        pd.testing.assert_index_equal(result_dti, expected_dti)

        # test with series
        result_series = tz_localize_time_series(time_series=self.test_series)
        expected_series = pd.Series(
            ['2024-01-01 00:00:00+01:00', '2023-01-01 00:00:00+01:00',
             '2023-01-01 00:00:00+01:00', '2025-01-01 00:00:00+01:00'],
            dtype='datetime64[ns, Europe/Paris]'
        )
        pd.testing.assert_series_equal(result_series, expected_series)

        # test with dti and args instead of kwargs
        result_dti = tz_localize_time_series(self.test_dti)
        pd.testing.assert_index_equal(result_dti, expected_dti)

        # test with series and args instead of kwargs
        result_series = tz_localize_time_series(self.test_series)
        pd.testing.assert_series_equal(result_series, expected_series)

    def test_handle_series_as_datetimeindex_return_input_type_is_false(self):
        """
        Test with a function working only on datetimeindex, performing an action on itself
        We set return_input_type to False
        """

        # compared to previous example, return_input_type is set to False
        @enda.decorators.handle_series_as_datetimeindex(arg_name='dti', return_input_type=False)
        def tz_localize_time_series(dti: pd.DatetimeIndex) -> pd.DatetimeIndex:
            return dti.tz_localize('Europe/Paris')

        # test with dti
        result_dti = tz_localize_time_series(dti=self.test_dti)
        expected_dti = pd.DatetimeIndex(
            ['2024-01-01 00:00:00+01:00', '2023-01-01 00:00:00+01:00',
             '2023-01-01 00:00:00+01:00', '2025-01-01 00:00:00+01:00'],
            dtype='datetime64[ns, Europe/Paris]'
        )
        pd.testing.assert_index_equal(result_dti, expected_dti)

        # test with series
        # shall return a dti
        result_dti = tz_localize_time_series(dti=self.test_series)
        pd.testing.assert_index_equal(result_dti, expected_dti)

        # test with dti and args instead of kwargs
        result_dti = tz_localize_time_series(self.test_dti)
        pd.testing.assert_index_equal(result_dti, expected_dti)

        # test with series and args instead of kwargs
        # shall return a dti
        result_dti = tz_localize_time_series(self.test_series)
        pd.testing.assert_index_equal(result_dti, expected_dti)

    def test_handle_series_as_datetimeindex_errors(self):
        """
        Test errors in handle_series_as_datetimeindex
        """

        @enda.decorators.handle_series_as_datetimeindex(arg_name='dti', return_input_type=False)
        def tz_localize_time_series(dti: pd.DatetimeIndex) -> pd.DatetimeIndex:
            return dti.tz_localize('Europe/Paris')

        # test if dti is not a series convertible to datetimeindex
        with self.assertRaises(ValueError):
            tz_localize_time_series(2)

    def test_handle_multiindex_return_float(self):
        """
        Test handle_multiindex in the case it returns a float (convertible to series)
        """

        @enda.decorators.handle_multiindex(arg_name='df')
        def compute_mean_as_float(df: pd.DataFrame):
            return df.mean().squeeze()

        # test over single_df
        result = compute_mean_as_float(self.single_df)
        self.assertEqual(result, 0.5)

        # test over multi_df
        result_df = compute_mean_as_float(self.multi_df)
        expected_df = pd.DataFrame(data=[['first', 0.5],
                                         ['second', -1.4]],
                                   columns=['id', 0]
                                   ).set_index('id')
        pd.testing.assert_frame_equal(expected_df, result_df)

        # test over multi_levels_df
        result_df = compute_mean_as_float(self.multi_levels_df)
        expected_df = pd.DataFrame(data=[['first', True, 0.],
                                         ['first', False, 0.75],
                                         ['second', True, -1.],
                                         ['second', False, -5 / 3.]],
                                   columns=['id', 'is_before_3', 0]
                                   ).set_index(['id', 'is_before_3'])
        pd.testing.assert_frame_equal(expected_df, result_df)

    def test_handle_multiindex_return_series(self):
        """
        Test handle_multiindex in the case it returns a series (single-valued)
        """

        @enda.decorators.handle_multiindex(arg_name='df')
        def compute_mean_as_series(df: pd.DataFrame):
            return df.mean()

        # test over single_df
        result_df = compute_mean_as_series(self.single_df)
        expected_df = pd.Series(data=[0.5], index=['value'])
        pd.testing.assert_series_equal(expected_df, result_df)

        # test over multi_df
        result_df = compute_mean_as_series(self.multi_df)
        expected_df = pd.DataFrame(data=[['first', 0.5],
                                         ['second', -1.4]],
                                   columns=['id', 'value']  # note a slight difference with previous test
                                   ).set_index('id')
        pd.testing.assert_frame_equal(expected_df, result_df)

        # test over multi_levels_df
        result_df = compute_mean_as_series(self.multi_levels_df)
        expected_df = pd.DataFrame(data=[['first', True, 0.],
                                         ['first', False, 0.75],
                                         ['second', True, -1.],
                                         ['second', False, -5 / 3.]],
                                   columns=['id', 'is_before_3', 'value']
                                   ).set_index(['id', 'is_before_3'])
        pd.testing.assert_frame_equal(expected_df, result_df)

    def test_handle_multiindex_return_same_index(self):
        """
        Test handle_multiindex in the case it returns a dataframe with the same index
        """

        @enda.decorators.handle_multiindex(arg_name='test_df')
        def add_one(test_df: pd.DataFrame, col_name='value'):
            test_df = test_df.copy()
            test_df[col_name] += 1
            return test_df

        # test over single_df
        result_df = add_one(self.single_df, col_name='value')
        expected_df = (
            pd.date_range(start=pd.to_datetime('2021-01-01'),
                          end=pd.to_datetime('2021-01-06'),
                          freq='D',
                          )
            .to_frame(name='date')
            .set_index('date')
            .assign(value=[1] * 3 + [2] * 3)
        )
        pd.testing.assert_frame_equal(result_df, expected_df)

        # test over multi_df
        result_df = add_one(col_name='value', test_df=self.multi_df)  # also test kwargs
        expected_df = self.multi_df.copy()
        expected_df["value"] = expected_df["value"] + 1
        pd.testing.assert_frame_equal(result_df, expected_df)

        # test over multi_levels_df
        result_df = add_one(self.multi_levels_df)
        expected_df = self.multi_levels_df.copy()
        expected_df["value"] = expected_df["value"] + 1
        pd.testing.assert_frame_equal(result_df, expected_df)

    def test_handle_multiindex_return_new_index(self):
        """
        Test handle_multiindex with a function that returns a dataframe with a new index
        """

        @enda.decorators.handle_multiindex(arg_name='timeseries_df')
        def twelve_hours_resampler(timeseries_df: pd.DataFrame):
            return timeseries_df.resample("12H").ffill()

        # test over single_df
        result_df = twelve_hours_resampler(self.single_df)
        expected_df = (
            pd.date_range(start=pd.to_datetime('2021-01-01'),
                          end=pd.to_datetime('2021-01-06'),
                          freq='12H',
                          )
            .to_frame(name='date')
            .set_index('date')
            .assign(value=[0] * 6 + [1] * 5)
        )
        expected_df.index.freq = '12H'
        pd.testing.assert_frame_equal(result_df, expected_df)

        # test over multi_df
        result_df = twelve_hours_resampler(timeseries_df=self.multi_df)
        expected_df = pd.concat([
            (
                pd.date_range(start=pd.to_datetime('2021-01-01'),
                              end=pd.to_datetime('2021-01-06'),
                              freq='12H',
                              )
                .to_frame(name='date')
                .assign(value=[0] * 6 + [1] * 5)
                .assign(id='first')
            ),
            (
                pd.date_range(start=pd.to_datetime('2021-01-01'),
                              end=pd.to_datetime('2021-01-05'),
                              freq='12H',
                              )
                .to_frame(name='date')
                .assign(value=[-1] * 6 + [-2] * 3)
                .assign(id='second')
            )
        ]).set_index(['id', 'date'])

        pd.testing.assert_frame_equal(result_df, expected_df)

        # test over multi_levels_df
        result_df = twelve_hours_resampler(self.multi_levels_df)
        expected_df = pd.concat([
            (
                pd.date_range(start=pd.to_datetime('2021-01-01'),
                              end=pd.to_datetime('2021-01-02'),
                              freq='12H',
                              )
                .to_frame(name='date')
                .assign(value=[0] * 3)
                .assign(id='first')
                .assign(is_before_3=True)
            ),
            (
                pd.date_range(start=pd.to_datetime('2021-01-03'),
                              end=pd.to_datetime('2021-01-06'),
                              freq='12H',
                              )
                .to_frame(name='date')
                .assign(value=[0] * 2 + [1] * 5)
                .assign(id='first')
                .assign(is_before_3=False)
            ),
            (
                pd.date_range(start=pd.to_datetime('2021-01-01'),
                              end=pd.to_datetime('2021-01-02'),
                              freq='12H',
                              )
                .to_frame(name='date')
                .assign(value=[-1] * 3)
                .assign(id='second')
                .assign(is_before_3=True)
            ),
            (
                pd.date_range(start=pd.to_datetime('2021-01-03'),
                              end=pd.to_datetime('2021-01-05'),
                              freq='12H',
                              )
                .to_frame(name='date')
                .assign(value=[-1] * 2 + [-2] * 3)
                .assign(id='second')
                .assign(is_before_3=False)
            )
        ]).set_index(['id', 'is_before_3', 'date'])
        pd.testing.assert_frame_equal(result_df, expected_df)

    def test_handle_multiindex_args_kwargs_combination(self):
        """
        Test the same decorated function called with different combination
        of args and kwargs.
        """

        # simple function with three arguments that returns the length of axis in df
        @enda.decorators.handle_multiindex(arg_name='df')
        def return_len_df(df: pd.DataFrame, axis: int, reverse_sign: bool = False) -> int:
            if reverse_sign:
                return -1 * df.shape[axis]
            return df.shape[axis]

        # expected result
        expected_df = pd.DataFrame(
            [['first', 6],
             ['second', 5]],
            columns=['id', 0]
        ).set_index('id')

        # ok, well-defined function if all kwargs
        result_df = return_len_df(df=self.multi_df, axis=0, reverse_sign=False)
        pd.testing.assert_frame_equal(result_df, expected_df)

        # ok, well-defined function if two kwargs and default (even in bad order)
        result_df = return_len_df(axis=0, df=self.multi_df)
        pd.testing.assert_frame_equal(result_df, expected_df)

        # ok, well-defined function if single args
        result_df = return_len_df(self.multi_df, axis=0)
        pd.testing.assert_frame_equal(result_df, expected_df)

        # ok, well-defined function if two args and default
        result_df = return_len_df(self.multi_df, 0)
        pd.testing.assert_frame_equal(result_df, expected_df)

        # ok, well-defined function if three args
        result_df = return_len_df(self.multi_df, 0, False)
        pd.testing.assert_frame_equal(result_df, expected_df)

        # same function, but invert df and axis arguments (BAD PRACTICE)
        @enda.decorators.handle_multiindex(arg_name='df')
        def alternative_return_len_df(axis: int, df: pd.DataFrame, reverse_sign: bool = False) -> int:
            if reverse_sign:
                return -1 * df.shape[axis]
            return df.shape[axis]

        # ok, well-defined function if all kwargs
        result_df = alternative_return_len_df(axis=0, df=self.multi_df)
        pd.testing.assert_frame_equal(result_df, expected_df)

        # ok, well-defined function if kwargs at least for arg_name
        result_df = alternative_return_len_df(0, df=self.multi_df)
        pd.testing.assert_frame_equal(result_df, expected_df)

        # error if no kwargs and dataframe not first argument
        with self.assertRaises(ValueError):
            alternative_return_len_df(0, self.multi_df)

    def test_handle_multiindex_errors(self):
        """
        Test several errors
        """

        @enda.decorators.handle_multiindex(arg_name='df')
        def return_len_df(df: pd.DataFrame, axis: int, reverse_sign: bool = False) -> int:
            if reverse_sign:
                return -1 * df.shape[axis]
            return df.shape[axis]

        # not a dataframe is passed
        with self.assertRaises(ValueError):
            return_len_df(0, 1)

        # time index not named
        test_no_time_index_name_df = self.multi_df.copy()
        test_no_time_index_name_df.index.names = ["id", None]
        with self.assertRaises(ValueError):
            return_len_df(test_no_time_index_name_df, 1)

        # first index not named
        test_no_time_index_name_df = self.multi_df.copy()
        test_no_time_index_name_df.index.names = [None, "time"]
        with self.assertRaises(ValueError):
            return_len_df(test_no_time_index_name_df, 1)

    def test_warning_deprecated_name(self):
        """
        Test warning_deprecated_name
        """

        # reactivate warnings
        logging.captureWarnings(False)

        # decorate a function
        @enda.decorators.warning_deprecated_name(namespace_name='Old',
                                                 new_namespace_name='New',
                                                 new_function_name='alternative_return_len_df')
        def return_len_df(df: pd.DataFrame, axis: int) -> int:
            return df.shape[axis]

        with warnings.catch_warnings(record=True) as caught_warning:
            warnings.simplefilter("always")
            return_len_df(self.single_df, 0)  # trigger a warning
            self.assertEqual(len(caught_warning), 1)
            self.assertIs(caught_warning[-1].category, DeprecationWarning)
            self.assertEqual(str(caught_warning[-1].message),
                             'return_len_df in Old is deprecated, use alternative_return_len_df from New instead.')
        # inactivate warnings
        logging.captureWarnings(True)
>>>>>>> d9c364ed
<|MERGE_RESOLUTION|>--- conflicted
+++ resolved
@@ -1,56 +1,17 @@
-"""A module for testing the enda/decorators.py script"""
-
 import logging
-<<<<<<< HEAD
-import unittest
-import numpy as np
-import pandas as pd
-=======
 import pandas as pd
 import unittest
 import warnings
->>>>>>> d9c364ed
 
 import enda.decorators
 
 
 class TestDecorator(unittest.TestCase):
-<<<<<<< HEAD
-=======
-
->>>>>>> d9c364ed
+
     def setUp(self):
         logging.captureWarnings(True)
         logging.disable(logging.ERROR)
 
-<<<<<<< HEAD
-        np.random.seed(10)
-
-        # Create a dummy DataFrame with a basic DatetimeIndex: it spans
-        # 10 days, with a dummy column where half values are 0, and other are 1
-        dummy_single_df = pd.date_range(
-            start=pd.Timestamp(year=2021, month=1, day=1, tz="Europe/Paris"),
-            end=pd.Timestamp(year=2021, month=1, day=10, tz="Europe/Paris"),
-            freq="D",
-            tz="Europe/Paris",
-            name="date",
-        ).to_frame()
-        dummy_single_df = dummy_single_df.set_index("date")
-        dummy_single_df["value"] = [0] * 5 + [1] * 5
-        self.dummy_single_df = dummy_single_df.copy(deep=True)
-
-        # Create another dummy DataFrame with random fill of values
-        # To make it more complex, we will drop the last date
-        dummy_other_df = dummy_single_df.copy(deep=True)
-        dummy_other_df = dummy_other_df.iloc[:-1, :]
-        dummy_other_df["value"] = np.random.uniform(0, 1, dummy_other_df.shape[0])
-
-        # Use both dataframes to create a MultiIndex DataFrame
-        dummy_single_df["id"] = "static"
-        dummy_other_df["id"] = "rand"
-        dummy_multi_df = pd.concat([dummy_single_df, dummy_other_df], axis=0)
-        self.dummy_multi_df = dummy_multi_df.reset_index().set_index(["id", "date"])
-=======
         # datetime index / series ; unordered and duplicates
         self.test_dti = pd.DatetimeIndex(['2024-01-01', '2023-01-01', '2023-01-01', '2025-01-01'])
         self.test_str_series = pd.Series(['2024-01-01', '2023-01-01', '2023-01-01', '2025-01-01'])
@@ -86,153 +47,11 @@
             .reset_index().
             set_index(["id", "is_before_3", "date"])
         )
->>>>>>> d9c364ed
 
     def tearDown(self):
         logging.captureWarnings(False)
         logging.disable(logging.NOTSET)
 
-<<<<<<< HEAD
-    def test_handle_multiindex(self):
-        """
-        Test the handle_multiindex decorator on a basic function
-        """
-
-        @enda.decorators.handle_multiindex
-        def mock_max_function_change_index(df, target_col):
-            """
-            Dummy function meant to test the decorator.
-            It sets 'value' to the max, and change the index name
-            """
-            df[target_col] = df[target_col].max()
-            df.index.name = "time"
-            return df
-
-        # Check that everything works properly with a single indexed DataFrame
-
-        single_index_expected_output_df = pd.DataFrame(
-            index=self.dummy_single_df.index.copy()
-        )
-
-        single_index_expected_output_df["value"] = 1
-        single_index_expected_output_df.index.name = "time"
-
-        single_index_output_df = mock_max_function_change_index(
-            self.dummy_single_df, target_col="value"
-        )
-
-        pd.testing.assert_frame_equal(
-            single_index_output_df, single_index_expected_output_df
-        )
-
-        # Check that it works with a MultiIndex DataFrame
-
-        max_val = self.dummy_multi_df.loc[
-            self.dummy_multi_df.index.get_level_values(0) == "rand", "value"
-        ].max()
-
-        multi_index_expected_output_df = pd.DataFrame(
-            index=self.dummy_multi_df.index.copy()
-        )
-
-        multi_index_expected_output_df["value"] = 1
-        multi_index_expected_output_df.index.names = ["id", "time"]
-        multi_index_expected_output_df.loc[
-            multi_index_expected_output_df.index.get_level_values(0) == "rand", "value"
-        ] = max_val
-
-        # test the multi index
-        multi_index_output_df = mock_max_function_change_index(
-            self.dummy_multi_df, target_col="value"
-        )
-
-        pd.testing.assert_frame_equal(
-            multi_index_output_df, multi_index_expected_output_df
-        )
-
-    def test_error_raises_handle_multiindex(self):
-        """
-        Check all cases where handle_multiindex should raise an error
-        """
-
-        @enda.decorators.handle_multiindex
-        def dummy_function(df):
-            """
-            Dummy function meant to test the decorator. It returns the input
-            """
-            return df
-
-        # Test with a 3-level indexed DataFrame
-
-        three_level_df = pd.DataFrame(
-            data=[1, 2],
-            columns=["col1"],
-            index=[
-                np.array([1, 2]),
-                np.array(
-                    [
-                        pd.Timestamp(year=2023, month=1, day=1),
-                        pd.Timestamp(year=2024, month=1, day=1),
-                    ]
-                ),
-                np.array(["a", "b"]),
-            ],
-        )
-
-        three_level_df.index.names = ["index1", "time", "index2"]
-
-        with self.assertRaises(TypeError):
-            dummy_function(three_level_df)
-
-        # Test with a MultiIndex where second level is not a DatetimeIndex
-
-        input_df = self.dummy_multi_df.swaplevel()
-
-        with self.assertRaises(TypeError):
-            dummy_function(input_df)
-
-        # Test with a DataFrame with no index name
-
-        no_index_name_df = pd.DataFrame(
-            data=[1, 2],
-            columns=["col1"],
-            index=[
-                np.array([1, 2]),
-                np.array(
-                    [
-                        pd.Timestamp(year=2023, month=1, day=1),
-                        pd.Timestamp(year=2024, month=1, day=1),
-                    ]
-                ),
-            ],
-        )
-
-        with self.assertRaises(ValueError):
-            dummy_function(no_index_name_df)
-
-        # Test with a function that does not return a dataframe.
-        # It must not work with a multiindex, and a TypeError is raised.
-
-        @enda.decorators.handle_multiindex
-        def mock_max_function_error(df, target_col):
-            return df[target_col].max()
-
-        with self.assertRaises(TypeError):
-            mock_max_function_error(self.dummy_multi_df, target_col="value")
-
-        # Test with a base function that takes non keyword arguments other than df
-
-        @enda.decorators.handle_multiindex
-        def test_func(df, *integers, colname="col"):
-            df[colname] = 0
-            for x in integers:
-                df[colname] += x
-
-            return df
-
-        with self.assertRaises(NotImplementedError):
-            test_func(self.dummy_multi_df, 1, 2)
-=======
     def test_handle_series_as_datetimeindex_return_input_type_is_true(self):
         """
         Test with a function working only on datetimeindex, performing an action on itself
@@ -618,5 +437,4 @@
             self.assertEqual(str(caught_warning[-1].message),
                              'return_len_df in Old is deprecated, use alternative_return_len_df from New instead.')
         # inactivate warnings
-        logging.captureWarnings(True)
->>>>>>> d9c364ed
+        logging.captureWarnings(True)