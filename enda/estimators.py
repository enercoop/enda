import abc
import typing
from collections import OrderedDict
<<<<<<< HEAD
import pandas as pd
import typing
=======
from typing import Iterable, Optional

import pandas
>>>>>>> 6ccefbf3


class EndaEstimator(metaclass=abc.ABCMeta):
    """
    This interface represents a simple machine learning estimator with some universal functions.
    We require these functions :
        train : train the estimator
        predict : predict using the estimator

    To save and load instances of a class, use tools like pickle or joblib
    (see information for instance here: https://scikit-learn.org/stable/modules/model_persistence.html).

    This interface is useful to create more advanced estimators based on these building blocks :
        EndaNormalizedEstimator : uses one of the inputs as a 'normalization variable' instead of a 'training feature'.
        EndaStackingEstimator : combines several estimators to create a more robust estimator
                                (cross-algorithm 'ensemble' method).
        EndaEstimatorWithFallback : an estimator that can cope with missing input in a robust way.

    See tutorials about Python interfaces for instance here https://realpython.com/python-interface/ .
    """

    @classmethod
    def __subclasshook__(cls, subclass):
        return (
<<<<<<< HEAD
                hasattr(subclass, 'train') and callable(subclass.train) and
                hasattr(subclass, 'predict') and callable(subclass.predict))
=======
            hasattr(subclass, "train")
            and callable(subclass.train)
            and hasattr(subclass, "predict")
            and callable(subclass.predict)
        )
>>>>>>> 6ccefbf3

    @abc.abstractmethod
    def train(self, df: pd.DataFrame, target_col: str):
        """Trains the estimator using the given data."""
        raise NotImplementedError

    @abc.abstractmethod
<<<<<<< HEAD
    def predict(self, df: pd.DataFrame, target_col: str) -> pd.DataFrame:
        """ Predicts and returns a dataframe with just 1 column: target_col_name """
=======
    def predict(self, df: pandas.DataFrame, target_col: str) -> pandas.DataFrame:
        """Predicts and returns a dataframe with just 1 column: target_col_name"""
>>>>>>> 6ccefbf3
        raise NotImplementedError


class EndaNormalizedEstimator(EndaEstimator):
    def __init__(
        self,
        inner_estimator: EndaEstimator,
        target_col: str,
        normalization_col: str,
        columns_to_normalize: Optional[Iterable[str]] = None,
    ):
        """
        An estimator that uses one of the inputs as a linear 'normalization variable' instead of a 'training feature'.
        The prediction is:
        predict(X) = X[normalization_col] * predict(X without normalization_col)

        The predict(X without normalization_col) is made by another underlying estimator: inner_estimator.

        :param inner_estimator: the estimator that will perform predict(X without normalization_col)
        :param normalization_col: name of the column used as a multiplier and not as a feature.
        :param columns_to_normalize: (optional) columns in 'X without normalization_col' that must be divided
        by normalization_col for the the underlying estimator to train/predict correctly.
        """

        if not issubclass(type(inner_estimator), EndaEstimator):
            raise TypeError(
                "inner_estimator's type is '{}' : it must implement EndaEstimator.".format(
                    type(inner_estimator)
                )
            )

        if columns_to_normalize and normalization_col in columns_to_normalize:
            raise ValueError(
                "normalisation_col '{}'should not be in columns_to_normalize {}".format(
                    normalization_col, columns_to_normalize
                )
            )

        self.inner_estimator = inner_estimator
        self.target_col = target_col
        self.normalisation_col = normalization_col
        self.columns_to_normalize = columns_to_normalize

    def check_normalization_col(self, df: pd.DataFrame):
        zeros_df = df[df[self.normalisation_col] <= 0]
        if not zeros_df.empty:
            raise ValueError(
                "Normalisation_col '{}' : zeros found\n{}".format(
                    self.normalisation_col, zeros_df
                )
            )

    def normalize(self, df: pd.DataFrame) -> pd.DataFrame:
        self.check_normalization_col(df)
        df_norm = df.copy(deep=True)

        if self.columns_to_normalize:
            for c in df.columns:
                if c in self.columns_to_normalize:
                    df_norm[c] = df_norm[c] / df[self.normalisation_col]

        # always normalize the target if it is in the df (present in train mode, not in predict mode)
        if self.target_col in df.columns:
<<<<<<< HEAD
            df_norm[self.target_col] = df_norm[self.target_col] / df[self.normalisation_col]
=======
            df_norm[self.target_col] = (
                df_norm[self.target_col] / df[self.normalisation_col]
            )
>>>>>>> 6ccefbf3

        df_norm.drop(columns=self.normalisation_col, inplace=True)
        return df_norm

<<<<<<< HEAD
    def train(self, df: pd.DataFrame, target_col: str = None, drop_where_normalization_under_zero: bool = False):
=======
    def train(
        self,
        df: pandas.DataFrame,
        target_col: str = None,
        drop_where_normalization_under_zero: bool = False,
    ):
>>>>>>> 6ccefbf3
        if target_col and self.target_col != target_col:
            raise ValueError(
                "target should be None or {}, but given: {}".format(
                    self.target_col, target_col
                )
            )

        if drop_where_normalization_under_zero:
            df = df.loc[df[self.normalisation_col] > 0, :]
        df_norm = self.normalize(df)
        self.inner_estimator.train(df_norm, self.target_col)

    def predict(self, df: pd.DataFrame, target_col: str = None) -> pd.DataFrame:
        if target_col and self.target_col != target_col:
            raise ValueError(
                "target should be None or '{}', but given: '{}'".format(
                    self.target_col, target_col
                )
            )

        df_norm = self.normalize(
            df
        )  # error out if any value of normalization_col is <= 0
        predict_norm = self.inner_estimator.predict(df_norm, self.target_col)

        if (predict_norm.index != df.index).any():
            raise ValueError(
                "prediction must have the same index as given df. "
                "Check that for self.inner_estimator, the method 'predict' conserves index."
            )

        predict = predict_norm.multiply(df[self.normalisation_col], axis="index")
        return predict


class EndaStackingEstimator(EndaEstimator):
    def __init__(
        self,
        base_estimators: typing.Mapping[str, EndaEstimator],
        final_estimator: EndaEstimator,
        base_stack_split_pct: float = 0.20,
    ):
        """
        This class serves the same purpose as the Scikit-Learn "Stacking Regressor". However since we work on
        time-series, we need fine control on which data is passed to train the base_estimators before training
        the final_estimator (to keep it all chronologically consistent).

        Training is made this way :
            temporarily train base_estimators on train_set[:x]
            use base_estimators to predict on train_set[x:] -> base_predictions
            train final_estimator on the base_predictions
            re-train base_estimators on the full train-set

        :param base_estimators: a dict of {estimator_id -> estimator}, each estimator must be an EndaEstimator.
        :param final_estimator: the estimator used for stacking, must also implement be an EndaEstimator.
        :param base_stack_split_pct: the % of data used to train the base_estimators for
                                     before training final_estimator
                                     (this can be overwritten in the train function).
        """

        if len(base_estimators) <= 1:
            raise ValueError(
                "At least 2 base_estimators are required, but given: {}".format(
                    len(base_estimators)
                )
            )

        # We store estimators in an ordered dict to make sure we always iterate over them in the same order
        self.base_estimators = OrderedDict()
        for estimator_id in sorted(base_estimators.keys()):
            self.base_estimators[estimator_id] = base_estimators[estimator_id]

        self.final_estimator = final_estimator
        self.base_stack_split_pct = base_stack_split_pct

<<<<<<< HEAD
    def train(self, df: pd.DataFrame, target_col: str, base_stack_split_pct: [float, None] = None):

        split_pct = base_stack_split_pct if base_stack_split_pct else self.base_stack_split_pct
=======
    def train(
        self,
        df: pandas.DataFrame,
        target_col: str,
        base_stack_split_pct: Optional[float] = None,
    ):
        split_pct = (
            base_stack_split_pct if base_stack_split_pct else self.base_stack_split_pct
        )
>>>>>>> 6ccefbf3

        # training final_estimator will temporarily train single estimators on part of the data,
        # so it must be done before training the actual single estimators
        self.train_final_estimator(df, target_col, split_pct)

        # re-train base estimators with the full dataset
        self.train_base_estimators(df, target_col)

    def train_final_estimator(self, df: pd.DataFrame, target_col: str, split_pct: float):
        """
        Trains the final estimator used for stacking.

        (Temporarily) train the single estimators with a subset of the data,
        then apply them on the rest of the data. Use this to train the stacking estimator.
        """

        # split the training frame : ,
        split_int = int(df.shape[0] * (1 - split_pct))
        split_idx = df.index[split_int]

        df_base_estimators = df[
            df.index < split_idx
        ]  # one part to train the base estimators
        df_stacking = df[
            df.index >= split_idx
        ]  # the other to train the stacking estimator

        if df_base_estimators.shape[0] == 0 or df_stacking.shape[0] == 0:
            raise ValueError(
                "The split gave an empty train set for the base estimators or the final estimator. "
                "Change parameter 'split_pct' (given {}) or provide a larger training set.".format(
                    split_pct
                )
            )

        self.train_base_estimators(df_base_estimators, target_col)

        # make predictions with these temporary base_estimators, without the target column
        base_predictions = self.predict_base_estimators(
            df_stacking.drop(columns=[target_col]), target_col
        )

        # add the target back, to train the final estimator
        base_predictions[target_col] = df_stacking[target_col]

        self.final_estimator.train(base_predictions, target_col)

    def predict_base_estimators(self, df: pd.DataFrame, target_col: str) -> pd.DataFrame:
        """
        :return: a Dataframe with the prediction of each base estimator in each column (on several rows).
        Each column's name is the estimator_id given on initialisation.
        """

        estimator_dfs = []
        for estimator_id, estimator in self.base_estimators.items():
            estimator_predict = estimator.predict(df, target_col)

            if (estimator_predict.index != df.index).any():
                raise ValueError(
                    "prediction must have the same index as given df. "
                    "Check that for estimator with id '{}', the method 'predict' conserves index.".format(
                        estimator_id
                    )
                )

            estimator_predict.rename(columns={target_col: estimator_id}, inplace=True)
            estimator_dfs.append(estimator_predict)

<<<<<<< HEAD
        predict_df = pd.concat(estimator_dfs, axis=1, join='outer')
=======
        predict_df = pandas.concat(estimator_dfs, axis=1, join="outer")
>>>>>>> 6ccefbf3

        if predict_df.shape[0] != df.shape[0]:
            raise ValueError(
                "Given {} values to predict, but predicted {}".format(
                    df.shape[0], predict_df.shape[0]
                )
            )

        return predict_df

    def train_base_estimators(self, df: pd.DataFrame, target_col: str):
        for estimator_id, estimator in self.base_estimators.items():
            estimator.train(df, target_col)

    def predict(self, df: pd.DataFrame, target_col: str) -> pd.DataFrame:
        base_predictions = self.predict_base_estimators(df, target_col)
        prediction = self.final_estimator.predict(base_predictions, target_col)

        if (prediction.index != df.index).any():
            raise ValueError(
                "prediction must have the same index as given df. "
                "Check that self.final_estimator.predict conserves index."
            )

        return prediction


class EndaEstimatorWithFallback(EndaEstimator):
    """
    This estimator allows to make a prediction even when some important input is missing.

    In order to deal with missing values, it is common practice to replace None/NA with some meaningful value like
    the mean or the median of the values found in the train set for this feature.
    However this is problematic when the missing variable has a significant impact on the prediction.

    Instead, this estimator trains 2 underlying estimators:
    an 'estimator_with' and an 'estimator_without' the column that can be missing.
    When predicting, it will use the 'estimator_with' for inputs with the column present
    and the 'estimator_without' for the others.
    """

    def __init__(
        self,
        resilient_column: str,
        estimator_with: EndaEstimator,
        estimator_without: EndaEstimator,
    ):
        """Provide 2 different raw estimators ready to be trained."""

        if estimator_with is estimator_without:  # check identity
            raise AttributeError(
                "estimator_with and estimator_without must be different objects. "
                "If you want the same base estimator, you can use copying tools "
                " (like copy.deepcopy()) to duplicate the raw estimator."
            )

        self.resilient_column = resilient_column
        self.estimator_with = estimator_with
        self.estimator_without = estimator_without

    def train(self, df: pd.DataFrame, target_col: str):
        """
        Trains the two estimators : estimator_with and estimator_without the 'column_name'
        """

        # only train the "estimator_with" where resilient_column is present (not NA)
        self.estimator_with.train(df.dropna(subset=[self.resilient_column]), target_col)
        # train the "estimator_without" without resilient_column
        self.estimator_without.train(
            df.drop(columns=[self.resilient_column]), target_col
        )

<<<<<<< HEAD
    def predict_both(self, df: pd.DataFrame, target_col: str) -> (pd.DataFrame, pd.DataFrame):
        df_with = df[df[self.resilient_column].notna()]  # only keeps rows where resilient_column is not NaN
=======
    def predict_both(self, df: pandas.DataFrame, target_col: str):
        df_with = df[
            df[self.resilient_column].notna()
        ]  # only keeps rows where resilient_column is not NaN
>>>>>>> 6ccefbf3
        prediction_with = self.estimator_with.predict(df_with, target_col)
        if prediction_with.shape[0] != df.shape[0]:
            # make estimator_with predict NaN where resilient_column is Nan :
            prediction_with = prediction_with.reindex(
                df.index
            )  # adds rows with NaN values

        if (prediction_with.index != df.index).any():
            raise ValueError(
                "prediction_with must have the same index as given df. "
                "Check that self.estimator_with.predict conserves index."
            )

        df_without = df.drop(columns=[self.resilient_column])
        prediction_without = self.estimator_without.predict(df_without, target_col)

        if (prediction_without.index != df.index).any():
            raise ValueError(
                "prediction_without must have the same index as given df. "
                "Check that self.estimator_without.predict conserves index."
            )

        return prediction_with, prediction_without

    def predict(self, df: pd.DataFrame, target_col: str) -> pd.DataFrame:
        predict_with, predict_without = self.predict_both(df, target_col)

        # keep prediction with column_name when available, else take the prediction of the estimator without it
        result = predict_with[target_col].fillna(
            predict_without[target_col]
        )  # pandas series
        result = result.to_frame(target_col)
        return result

    @staticmethod
    def _get_model_name_and_params(model):
        name = model.model.__class__.__name__
        params = model.model.get_params()
        return name, params

    def get_model_params(self):
        d = {}

        d["estimator_with"] = {"base_estimators": {}, "final_estimators": {}}
        d["estimator_without"] = {"base_estimators": {}, "final_estimators": {}}

        for _, v in self.estimator_with.base_estimators.items():
            n, p = self._get_model_name_and_params(v)
            d["estimator_with"]["base_estimators"][n] = p

        for _, v in self.estimator_without.base_estimators.items():
            n, p = self._get_model_name_and_params(v)
            d["estimator_without"]["base_estimators"][n] = p

        n, p = self._get_model_name_and_params(self.estimator_with.final_estimator)
        d["estimator_with"]["final_estimators"][n] = p

        n, p = self._get_model_name_and_params(self.estimator_without.final_estimator)
        d["estimator_without"]["final_estimators"][n] = p

        return d


class EndaEstimatorRecopy(EndaEstimator):
    """
    This estimator is used to recopy the information
    It is notably used to predict the production of river power plants, for which no
    artificial intelligence is relevant.
    It simply recopies the most recent data on a daily basis.
    """

<<<<<<< HEAD
    def __init__(self, period: [str, pd.Timedelta] = None):

        '''
        Set up the attribute data that will store the dataframe
        :param period: The period on which past data should be averaged to be used as future value.
                       It must be convertible to a pd.Timedelta object, eg '1D', '2H', etc...
                       If nothing is provided, the last past value is used in the future    
        '''
        self.period = pd.to_timedelta(period) if period is not None else None
        self.training_data = None

    def train(self, df: pd.DataFrame, target_col: str):
        '''
=======
    def __init__(self, period: [str, pandas.Timedelta] = None, key_col: str = None):
        """
        Set up the attribute data that will store the dataframe
        :param period: The period on which past data should be averaged to be used as future value.
                       It must be convertible to a pandas.Timedelta object, eg '1D', '2H', etc...
                       If nothing is provided, the last past value is used in the future
        """
        self.period = pandas.to_timedelta(period) if period is not None else None
        self.training_data = None

    def train(self, df: pandas.DataFrame, target_col: str):
        """
>>>>>>> 6ccefbf3
        This function keeps the more recent data of the input dataframe,
        and stores it in the attribute training_data. If a period has been
        given to the estimator constructor, it is used to define a period on
        which to average the data.

        :param df: The input dataframe, with a single DatetimeIndex
        :param target_col: the target column
        """

        if type(df.index) != pd.DatetimeIndex:
            raise ValueError("Index should be of type DatetimeIndex")

        if target_col not in df.columns:
<<<<<<< HEAD
            raise ValueError(f"Target column {target_col} not found in the training dataframe")

        if self.period is None:
            self.training_data = (
                df.sort_index()
                .iloc[-1, df.columns.get_indexer([target_col])]
            )

        else:
            # the training dataframe must have a well-defined frequency
            self.training_data = (
                df.iloc[df.index > df.index.max() - self.period,
                df.columns.get_indexer([target_col])
                ]
                .mean()
            )

    def predict(self, df: pd.DataFrame, target_col: str) -> pd.DataFrame:
        '''
=======
            raise ValueError(
                f"Target column {target_col} not found in the training dataframe"
            )

        if self.period is None:
            self.training_data = df.sort_index().iloc[
                -1, df.columns.get_indexer([target_col])
            ]

        else:
            # the training dataframe must have a well-defined frequency
            self.training_data = df.iloc[
                df.index > df.index.max() - self.period,
                df.columns.get_indexer([target_col]),
            ].mean()

    def predict(self, df: pandas.DataFrame, target_col: str):
        """
>>>>>>> 6ccefbf3
        Make a prediction just copying the retained information.
        :param df: The input forecast dataframe, with a single DatetimeIndex
        :param target_col: the target column
        """

        if self.training_data is None:
<<<<<<< HEAD
            raise ValueError("There is no training dataset defined. Must call 'train' before 'predict'")

        if not isinstance(df.index, type(self.training_data.index)):
            raise ValueError("Forecast dataset index should be of same type of input dataset")
=======
            raise ValueError(
                "There is no training dataset defined. Must call 'train' before 'predict'"
            )

        if not isinstance(df.index, type(self.training_data.index)):
            raise ValueError(
                "Forecast dataset index should be of same type of input dataset"
            )
>>>>>>> 6ccefbf3

        df_predict = df.copy(deep=True)

        df_predict[target_col] = self.training_data[target_col]

        return df_predict.loc[:, [target_col]]<|MERGE_RESOLUTION|>--- conflicted
+++ resolved
@@ -1,14 +1,9 @@
 import abc
 import typing
 from collections import OrderedDict
-<<<<<<< HEAD
+from typing import Iterable, Optional
+
 import pandas as pd
-import typing
-=======
-from typing import Iterable, Optional
-
-import pandas
->>>>>>> 6ccefbf3
 
 
 class EndaEstimator(metaclass=abc.ABCMeta):
@@ -33,16 +28,11 @@
     @classmethod
     def __subclasshook__(cls, subclass):
         return (
-<<<<<<< HEAD
-                hasattr(subclass, 'train') and callable(subclass.train) and
-                hasattr(subclass, 'predict') and callable(subclass.predict))
-=======
             hasattr(subclass, "train")
             and callable(subclass.train)
             and hasattr(subclass, "predict")
             and callable(subclass.predict)
         )
->>>>>>> 6ccefbf3
 
     @abc.abstractmethod
     def train(self, df: pd.DataFrame, target_col: str):
@@ -50,13 +40,8 @@
         raise NotImplementedError
 
     @abc.abstractmethod
-<<<<<<< HEAD
     def predict(self, df: pd.DataFrame, target_col: str) -> pd.DataFrame:
         """ Predicts and returns a dataframe with just 1 column: target_col_name """
-=======
-    def predict(self, df: pandas.DataFrame, target_col: str) -> pandas.DataFrame:
-        """Predicts and returns a dataframe with just 1 column: target_col_name"""
->>>>>>> 6ccefbf3
         raise NotImplementedError
 
 
@@ -120,27 +105,14 @@
 
         # always normalize the target if it is in the df (present in train mode, not in predict mode)
         if self.target_col in df.columns:
-<<<<<<< HEAD
-            df_norm[self.target_col] = df_norm[self.target_col] / df[self.normalisation_col]
-=======
             df_norm[self.target_col] = (
                 df_norm[self.target_col] / df[self.normalisation_col]
             )
->>>>>>> 6ccefbf3
 
         df_norm.drop(columns=self.normalisation_col, inplace=True)
         return df_norm
 
-<<<<<<< HEAD
     def train(self, df: pd.DataFrame, target_col: str = None, drop_where_normalization_under_zero: bool = False):
-=======
-    def train(
-        self,
-        df: pandas.DataFrame,
-        target_col: str = None,
-        drop_where_normalization_under_zero: bool = False,
-    ):
->>>>>>> 6ccefbf3
         if target_col and self.target_col != target_col:
             raise ValueError(
                 "target should be None or {}, but given: {}".format(
@@ -216,21 +188,9 @@
         self.final_estimator = final_estimator
         self.base_stack_split_pct = base_stack_split_pct
 
-<<<<<<< HEAD
     def train(self, df: pd.DataFrame, target_col: str, base_stack_split_pct: [float, None] = None):
 
         split_pct = base_stack_split_pct if base_stack_split_pct else self.base_stack_split_pct
-=======
-    def train(
-        self,
-        df: pandas.DataFrame,
-        target_col: str,
-        base_stack_split_pct: Optional[float] = None,
-    ):
-        split_pct = (
-            base_stack_split_pct if base_stack_split_pct else self.base_stack_split_pct
-        )
->>>>>>> 6ccefbf3
 
         # training final_estimator will temporarily train single estimators on part of the data,
         # so it must be done before training the actual single estimators
@@ -299,11 +259,7 @@
             estimator_predict.rename(columns={target_col: estimator_id}, inplace=True)
             estimator_dfs.append(estimator_predict)
 
-<<<<<<< HEAD
         predict_df = pd.concat(estimator_dfs, axis=1, join='outer')
-=======
-        predict_df = pandas.concat(estimator_dfs, axis=1, join="outer")
->>>>>>> 6ccefbf3
 
         if predict_df.shape[0] != df.shape[0]:
             raise ValueError(
@@ -376,15 +332,8 @@
             df.drop(columns=[self.resilient_column]), target_col
         )
 
-<<<<<<< HEAD
     def predict_both(self, df: pd.DataFrame, target_col: str) -> (pd.DataFrame, pd.DataFrame):
         df_with = df[df[self.resilient_column].notna()]  # only keeps rows where resilient_column is not NaN
-=======
-    def predict_both(self, df: pandas.DataFrame, target_col: str):
-        df_with = df[
-            df[self.resilient_column].notna()
-        ]  # only keeps rows where resilient_column is not NaN
->>>>>>> 6ccefbf3
         prediction_with = self.estimator_with.predict(df_with, target_col)
         if prediction_with.shape[0] != df.shape[0]:
             # make estimator_with predict NaN where resilient_column is Nan :
@@ -456,34 +405,19 @@
     It simply recopies the most recent data on a daily basis.
     """
 
-<<<<<<< HEAD
     def __init__(self, period: [str, pd.Timedelta] = None):
 
         '''
         Set up the attribute data that will store the dataframe
         :param period: The period on which past data should be averaged to be used as future value.
                        It must be convertible to a pd.Timedelta object, eg '1D', '2H', etc...
-                       If nothing is provided, the last past value is used in the future    
+                       If nothing is provided, the last past value is used in the future
         '''
         self.period = pd.to_timedelta(period) if period is not None else None
         self.training_data = None
 
     def train(self, df: pd.DataFrame, target_col: str):
-        '''
-=======
-    def __init__(self, period: [str, pandas.Timedelta] = None, key_col: str = None):
-        """
-        Set up the attribute data that will store the dataframe
-        :param period: The period on which past data should be averaged to be used as future value.
-                       It must be convertible to a pandas.Timedelta object, eg '1D', '2H', etc...
-                       If nothing is provided, the last past value is used in the future
-        """
-        self.period = pandas.to_timedelta(period) if period is not None else None
-        self.training_data = None
-
-    def train(self, df: pandas.DataFrame, target_col: str):
-        """
->>>>>>> 6ccefbf3
+        """
         This function keeps the more recent data of the input dataframe,
         and stores it in the attribute training_data. If a period has been
         given to the estimator constructor, it is used to define a period on
@@ -497,30 +431,7 @@
             raise ValueError("Index should be of type DatetimeIndex")
 
         if target_col not in df.columns:
-<<<<<<< HEAD
             raise ValueError(f"Target column {target_col} not found in the training dataframe")
-
-        if self.period is None:
-            self.training_data = (
-                df.sort_index()
-                .iloc[-1, df.columns.get_indexer([target_col])]
-            )
-
-        else:
-            # the training dataframe must have a well-defined frequency
-            self.training_data = (
-                df.iloc[df.index > df.index.max() - self.period,
-                df.columns.get_indexer([target_col])
-                ]
-                .mean()
-            )
-
-    def predict(self, df: pd.DataFrame, target_col: str) -> pd.DataFrame:
-        '''
-=======
-            raise ValueError(
-                f"Target column {target_col} not found in the training dataframe"
-            )
 
         if self.period is None:
             self.training_data = df.sort_index().iloc[
@@ -534,30 +445,22 @@
                 df.columns.get_indexer([target_col]),
             ].mean()
 
-    def predict(self, df: pandas.DataFrame, target_col: str):
-        """
->>>>>>> 6ccefbf3
+    def predict(self, df: pd.DataFrame, target_col: str) -> pd.DataFrame:
+        """
         Make a prediction just copying the retained information.
         :param df: The input forecast dataframe, with a single DatetimeIndex
         :param target_col: the target column
         """
 
         if self.training_data is None:
-<<<<<<< HEAD
-            raise ValueError("There is no training dataset defined. Must call 'train' before 'predict'")
+            raise ValueError(
+                "There is no training dataset defined. Must call 'train' before 'predict'"
+            )
 
         if not isinstance(df.index, type(self.training_data.index)):
-            raise ValueError("Forecast dataset index should be of same type of input dataset")
-=======
-            raise ValueError(
-                "There is no training dataset defined. Must call 'train' before 'predict'"
-            )
-
-        if not isinstance(df.index, type(self.training_data.index)):
             raise ValueError(
                 "Forecast dataset index should be of same type of input dataset"
             )
->>>>>>> 6ccefbf3
 
         df_predict = df.copy(deep=True)
 
