import pandas as pd


class Scoring:
    """
    A class to help scoring algorithms
    predictions_df must include the 'target' column and the predictions in all other columns
    """

<<<<<<< HEAD
    def __init__(self, predictions_df: pd.DataFrame, target: str,
                 normalizing_col: str = None):

=======
    def __init__(
        self, predictions_df: pandas.DataFrame, target: str, normalizing_col: str = None
    ):
>>>>>>> 6ccefbf3
        self.predictions_df = predictions_df
        self.target = target
        self.normalizing_col = normalizing_col
        if self.target not in self.predictions_df.columns:
            raise ValueError(
                "target={} must be in predictions_df columns : {}".format(
                    self.target, self.predictions_df
                )
            )
        if len(self.predictions_df.columns) < 2:
<<<<<<< HEAD
            raise ValueError("predictions_df must have at least 2 columns (1 target and 1 prediction)")

        algo_names = list([c for c in self.predictions_df.columns if c not in
                           [self.target, self.normalizing_col]])
=======
            raise ValueError(
                "predictions_df must have at least 2 columns (1 target and 1 prediction)"
            )

        algo_names = list(
            [
                c
                for c in self.predictions_df.columns
                if c not in [self.target, self.normalizing_col]
            ]
        )
>>>>>>> 6ccefbf3

        error_df = self.predictions_df.copy(deep=True)
        for x in algo_names:
            error_df[x] = error_df[x] - error_df[self.target]
        error_df = error_df[algo_names]
        self.error_df = error_df

<<<<<<< HEAD
        self.pct_error_df = self.error_df.div(self.predictions_df[self.target], axis=0) * 100
=======
        self.pct_error_df = (
            self.error_df.div(self.predictions_df[self.target], axis=0) * 100
        )
>>>>>>> 6ccefbf3

    def error(self) -> pd.DataFrame:
        return self.error_df

    def mean_error(self) -> pd.DataFrame:
        return self.error().mean()

    def absolute_error(self) -> pd.DataFrame:
        return self.error().abs()

    def absolute_error_statistics(self) -> pd.DataFrame:
        return self.error().describe(percentiles=[0.5, 0.75, 0.9, 0.95, 0.99])

    def mean_absolute_error(self) -> pd.DataFrame:
        return self.absolute_error().mean()

    def mean_absolute_error_by_month(self) -> pd.DataFrame:
        abs_error = self.absolute_error()
        return abs_error.groupby(abs_error.index.month).mean()

    def percentage_error(self) -> pd.DataFrame:
        return self.pct_error_df

    def absolute_percentage_error(self) -> pd.DataFrame:
        return self.percentage_error().abs()

<<<<<<< HEAD
    def absolute_percentage_error_statistics(self) -> pd.DataFrame:
        return self.absolute_percentage_error().describe(percentiles=[0.5, 0.75, 0.9, 0.95, 0.99])
=======
    def absolute_percentage_error_statistics(self):
        return self.absolute_percentage_error().describe(
            percentiles=[0.5, 0.75, 0.9, 0.95, 0.99]
        )
>>>>>>> 6ccefbf3

    def mean_absolute_percentage_error(self) -> pd.DataFrame:
        return self.absolute_percentage_error().mean()

    def mean_absolute_percentage_error_by_month(self) -> pd.DataFrame:
        abs_percentage_error = self.absolute_percentage_error()
        return abs_percentage_error.groupby(abs_percentage_error.index.month).mean()

    def normalized_absolute_error(self) -> pd.DataFrame:
        if self.normalizing_col is None:
<<<<<<< HEAD
            raise ValueError("Cannot use this function without defining normalizing_col in Scoring")
        return self.error_df.abs().div(self.predictions_df[self.normalizing_col], axis=0)
=======
            raise ValueError(
                "Cannot use this function without defining normalizing_col in Scoring"
            )
        return self.error_df.abs().div(
            self.predictions_df[self.normalizing_col], axis=0
        )
>>>>>>> 6ccefbf3
<|MERGE_RESOLUTION|>--- conflicted
+++ resolved
@@ -7,15 +7,9 @@
     predictions_df must include the 'target' column and the predictions in all other columns
     """
 
-<<<<<<< HEAD
     def __init__(self, predictions_df: pd.DataFrame, target: str,
                  normalizing_col: str = None):
 
-=======
-    def __init__(
-        self, predictions_df: pandas.DataFrame, target: str, normalizing_col: str = None
-    ):
->>>>>>> 6ccefbf3
         self.predictions_df = predictions_df
         self.target = target
         self.normalizing_col = normalizing_col
@@ -26,12 +20,6 @@
                 )
             )
         if len(self.predictions_df.columns) < 2:
-<<<<<<< HEAD
-            raise ValueError("predictions_df must have at least 2 columns (1 target and 1 prediction)")
-
-        algo_names = list([c for c in self.predictions_df.columns if c not in
-                           [self.target, self.normalizing_col]])
-=======
             raise ValueError(
                 "predictions_df must have at least 2 columns (1 target and 1 prediction)"
             )
@@ -43,7 +31,6 @@
                 if c not in [self.target, self.normalizing_col]
             ]
         )
->>>>>>> 6ccefbf3
 
         error_df = self.predictions_df.copy(deep=True)
         for x in algo_names:
@@ -51,13 +38,9 @@
         error_df = error_df[algo_names]
         self.error_df = error_df
 
-<<<<<<< HEAD
-        self.pct_error_df = self.error_df.div(self.predictions_df[self.target], axis=0) * 100
-=======
         self.pct_error_df = (
             self.error_df.div(self.predictions_df[self.target], axis=0) * 100
         )
->>>>>>> 6ccefbf3
 
     def error(self) -> pd.DataFrame:
         return self.error_df
@@ -84,15 +67,10 @@
     def absolute_percentage_error(self) -> pd.DataFrame:
         return self.percentage_error().abs()
 
-<<<<<<< HEAD
-    def absolute_percentage_error_statistics(self) -> pd.DataFrame:
-        return self.absolute_percentage_error().describe(percentiles=[0.5, 0.75, 0.9, 0.95, 0.99])
-=======
     def absolute_percentage_error_statistics(self):
         return self.absolute_percentage_error().describe(
             percentiles=[0.5, 0.75, 0.9, 0.95, 0.99]
         )
->>>>>>> 6ccefbf3
 
     def mean_absolute_percentage_error(self) -> pd.DataFrame:
         return self.absolute_percentage_error().mean()
@@ -103,14 +81,9 @@
 
     def normalized_absolute_error(self) -> pd.DataFrame:
         if self.normalizing_col is None:
-<<<<<<< HEAD
-            raise ValueError("Cannot use this function without defining normalizing_col in Scoring")
-        return self.error_df.abs().div(self.predictions_df[self.normalizing_col], axis=0)
-=======
             raise ValueError(
                 "Cannot use this function without defining normalizing_col in Scoring"
             )
         return self.error_df.abs().div(
             self.predictions_df[self.normalizing_col], axis=0
-        )
->>>>>>> 6ccefbf3
+        )