--- conflicted
+++ resolved
@@ -1,9 +1,3 @@
-<<<<<<< HEAD
-"""This module contains methods related to Timestamps"""
-
-from dateutil.relativedelta import relativedelta
-import pandas as pd
-=======
 import datetime
 from dateutil.relativedelta import relativedelta
 import pandas as pd
@@ -11,43 +5,22 @@
 from typing import Union
 
 import enda.decorators
->>>>>>> d9c364ed
 
 
 class TimezoneUtils:
-    """
-    Methods to deal with Timestamps
-    """
     @staticmethod
-<<<<<<< HEAD
-    def is_timezone_aware(dt: pd.Timestamp) -> bool:
-        """
-        Returns a boolean indicating whether a Timestamp is timezone aware
-        :param dt: A pd.Timestamp
-        :return: A boolean
-=======
     def is_timezone_aware(dt: Union[datetime.datetime, pd.Timestamp]) -> bool:
         """
         Check if a datetime /timestamp is timezone-aware or not
->>>>>>> d9c364ed
         """
         return dt.tzinfo is not None and dt.tzinfo.utcoffset(dt) is not None
 
     @classmethod
-    def add_interval_to_day_dt(cls, day_dt: pd.Timestamp, interval: relativedelta) -> pd.Timestamp:
-        """ Adds an interval (not more precise than a day) to a day,
-        correctly dealing with timezone-aware (and naive) day_dt;
-        works around daylight savings time changes.
+    def add_interval_to_day_dt(cls, day_dt, interval):
+        """Adds an interval (not more precise than a day) to a day,
+         correctly dealing with timezone-aware (and naive) day_dt;
+         works around daylight savings time changes.
 
-<<<<<<< HEAD
-       Normally, to add an interval to a day which is not timezone aware, simply use:
-           day_dt + interval.
-       This does not work properly for timezone-aware days, so we added this function.
-
-       :param day_dt: a timezone_aware datetime which is a day (hour=minute=seconds=microsecond=0)
-       :param interval: an interval of type relativedelta not more precise than a day
-       """
-=======
         Normally, to add an interval to a day which is not timezone aware, simply use:
             day_dt + interval.
         This does not work properly for timezone-aware days, so we added this function.
@@ -55,14 +28,13 @@
         :param day_dt: a timezone_aware datetime which is a day (hour=minute=seconds=microsecond=0)
         :param interval: an interval of type relativedelta not more precise than a day
         """
->>>>>>> d9c364ed
 
         if not (
             day_dt.hour == day_dt.minute == day_dt.second == day_dt.microsecond == 0
         ):
             raise ValueError(
                 "day_dt must be datetime with only years, months or days (not more precise),"
-                f" but given: {type(day_dt)}, {day_dt}"
+                " but given: {}, {}".format(type(day_dt), day_dt)
             )
         if not (
             isinstance(interval, relativedelta)
@@ -75,7 +47,9 @@
             raise (
                 ValueError(
                     "Interval must be a relativedelta with only years, months or days "
-                    f"(not more precise), but given: {type(interval)}, {interval}"
+                    "(not more precise), but given: {}, {}".format(
+                        type(interval), interval
+                    )
                 )
             )
 
@@ -86,9 +60,6 @@
         if tz is not None:
             day_aware = tz.localize(day_naive, is_dst=None)
             return day_aware
-<<<<<<< HEAD
-        return day_naive
-=======
         else:
             return day_naive
 
@@ -212,5 +183,4 @@
         # map pandas.Timestamp with the good tzinfo
         result = time_series.map(lambda x: x.astimezone(tz_info))
 
-        return result
->>>>>>> d9c364ed
+        return result