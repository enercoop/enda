--- conflicted
+++ resolved
@@ -8,7 +8,6 @@
         return dt.tzinfo is not None and dt.tzinfo.utcoffset(dt) is not None
 
     @classmethod
-<<<<<<< HEAD
     def add_interval_to_day_dt(cls, day_dt: pd.Timestamp, interval: relativedelta) -> pd.Timestamp:
         """ Adds an interval (not more precise than a day) to a day,
         correctly dealing with timezone-aware (and naive) day_dt;
@@ -21,27 +20,6 @@
        :param day_dt: a timezone_aware datetime which is a day (hour=minute=seconds=microsecond=0)
        :param interval: an interval of type relativedelta not more precise than a day
        """
-
-        if not (day_dt.hour == day_dt.minute == day_dt.second == day_dt.microsecond == 0):
-            raise ValueError("day_dt must be datetime with only years, months or days (not more precise),"
-                             " but given: {}, {}".format(type(day_dt), day_dt))
-        if not (isinstance(interval, relativedelta)
-                and interval.hours == interval.minutes == interval.seconds == interval.microseconds == 0):
-            raise(ValueError("Interval must be a relativedelta with only years, months or days "
-                             "(not more precise), but given: {}, {}".format(type(interval), interval)))
-=======
-    def add_interval_to_day_dt(cls, day_dt, interval):
-        """Adds an interval (not more precise than a day) to a day,
-         correctly dealing with timezone-aware (and naive) day_dt;
-         works around daylight savings time changes.
-
-        Normally, to add an interval to a day which is not timezone aware, simply use:
-            day_dt + interval.
-        This does not work properly for timezone-aware days so we added this function.
-
-        :param day_dt: a timezone_aware datetime which is a day (hour=minute=seconds=microsecond=0)
-        :param interval: a interval of type relativedelta not more precise than a day
-        """
 
         if not (
             day_dt.hour == day_dt.minute == day_dt.second == day_dt.microsecond == 0
@@ -66,7 +44,6 @@
                     )
                 )
             )
->>>>>>> 6ccefbf3
 
         tz = day_dt.tzinfo
         day_naive = day_dt.replace(tzinfo=None)
