import functools

import pandas as pd


def handle_multiindex(func):
    """
    This function is a wrapper around functions defined for a single dataframe with a datetime index so that
    they also work for multiindexed dataframe. More specifically, functions designed for a
    dataframe with a DatetimeIndex also work for a two-levels dataframe defined with a first
    index that defines a group, and a second index which is a DatetimeIndex.
    This function is meant to be used as a decorator.
    :param func: the function to decorate
    """

    @functools.wraps(func)
    def wrapper_handle_multiindex(*args, **kwargs):
<<<<<<< HEAD

        if 'df' in kwargs.keys():
            df = kwargs['df']
=======
        if "df" in kwargs.keys():
            df = kwargs["df"]
>>>>>>> 6ccefbf3
        else:
            df = args[0]

        # if it is a single indexed dataframe, call the function directly
        if not isinstance(df.index, pd.MultiIndex):
            return func(*args, **kwargs)

        # the multiindex must be a two-level
        if len(df.index.levels) != 2:
            raise TypeError(
                "The provided multi-indexed dataframe must be a two-levels one, the "
                "second one being the date index."
            )

        if not isinstance(df.index.levels[1], pd.DatetimeIndex):
            raise TypeError(
                "The second index of the dataframe should be a pd.DatetimeIndex, but given {}".format(
                    df.index.levels[1].dtype
                )
            )

        # and for now, we cannot accept no-key arguments excpet df for a multiindex
<<<<<<< HEAD
        if ('df' in kwargs.keys() and len(args) > 0) or ('df' not in kwargs.keys() and len(args) != 1):
            raise NotImplementedError("The function with multi-index dataframes as input only works "
                                      "using keyword-only arguments (except for 'df' argument)")
=======
        if ("df" in kwargs.keys() and len(args) > 0) or (
            "df" not in kwargs.keys() and len(args) != 1
        ):
            raise NotImplementedError(
                "The function with multi-index dataframes as input only works "
                "using keyword-only arguments (except for 'df' argument)"
            )
>>>>>>> 6ccefbf3

        key_col = df.index.levels[0].name
        date_col = df.index.levels[1].name

        df_new = pd.DataFrame()
        for key, data in df.groupby(level=0, sort=False):
            data = data.reset_index().set_index(date_col).drop(columns=[key_col])
            args_decorator = (data,)
<<<<<<< HEAD
            kwargs_decorator = {x: kwargs[x] for x in kwargs.keys() if x != 'df'}
=======
            kwargs_decorator = {x: kwargs[x] for x in kwargs.keys() if x != "df"}
>>>>>>> 6ccefbf3
            data = func(*args_decorator, **kwargs_decorator)
            if not isinstance(data, pd.DataFrame):
                raise TypeError(
                    "@handle_multiindex decorator cannot be used with "
                    "a function which does not return a dataframe"
                )
            new_date_col = data.index.name
            data[key_col] = key
            data = data.reset_index().set_index([key_col, new_date_col])
            df_new = pd.concat([df_new, data], axis=0)

        return df_new

    return wrapper_handle_multiindex<|MERGE_RESOLUTION|>--- conflicted
+++ resolved
@@ -15,14 +15,8 @@
 
     @functools.wraps(func)
     def wrapper_handle_multiindex(*args, **kwargs):
-<<<<<<< HEAD
-
-        if 'df' in kwargs.keys():
-            df = kwargs['df']
-=======
         if "df" in kwargs.keys():
             df = kwargs["df"]
->>>>>>> 6ccefbf3
         else:
             df = args[0]
 
@@ -45,11 +39,6 @@
             )
 
         # and for now, we cannot accept no-key arguments excpet df for a multiindex
-<<<<<<< HEAD
-        if ('df' in kwargs.keys() and len(args) > 0) or ('df' not in kwargs.keys() and len(args) != 1):
-            raise NotImplementedError("The function with multi-index dataframes as input only works "
-                                      "using keyword-only arguments (except for 'df' argument)")
-=======
         if ("df" in kwargs.keys() and len(args) > 0) or (
             "df" not in kwargs.keys() and len(args) != 1
         ):
@@ -57,7 +46,6 @@
                 "The function with multi-index dataframes as input only works "
                 "using keyword-only arguments (except for 'df' argument)"
             )
->>>>>>> 6ccefbf3
 
         key_col = df.index.levels[0].name
         date_col = df.index.levels[1].name
@@ -66,11 +54,7 @@
         for key, data in df.groupby(level=0, sort=False):
             data = data.reset_index().set_index(date_col).drop(columns=[key_col])
             args_decorator = (data,)
-<<<<<<< HEAD
-            kwargs_decorator = {x: kwargs[x] for x in kwargs.keys() if x != 'df'}
-=======
             kwargs_decorator = {x: kwargs[x] for x in kwargs.keys() if x != "df"}
->>>>>>> 6ccefbf3
             data = func(*args_decorator, **kwargs_decorator)
             if not isinstance(data, pd.DataFrame):
                 raise TypeError(
