import copy

import pandas as pd

from enda.estimators import EndaEstimator


class PowerPredictor:
    """
<<<<<<< HEAD
    This class handles the day-ahead power prediction. 
    It accesses the train() and predict() methods of an EndaEstimator object.
    We have the possibility to apply a standard power plant method 
    considering all observations to be occurrences of the same theoretical plant
    under different conditions (e.g. meteo, or installed kw).
    This is applied for solar and wind plants notably. 
    We also have the possibility to treat each plant independently. Even if 
    this is less interesting when applying a usual AI algorithm, this option
=======
    This class handles the day-ahead power prediction.
    It access the train() and predict() methods of an EndaEstimator object.
    We have the possibility to apply a standard power plant method
    considering all observations to be occurences of the same theoretical plant
    under different conditions (eg. meteo, or installed kw).
    This is applied for solar and wind plants notably.
    We also have the possibility to treat each plant independently. Even if
    this is less interesting when applying an usual IA algorithm, this option
>>>>>>> 6ccefbf3
    is typically used with a naive estimator for plants along the run of rivers.
    For these plants, we simply recopy the most recent information available.
    """

    def __init__(self, standard_plant: bool = False):
        """
        :param standard_plant: boolean that indicates if we want to use a
               standard plant approach, merging all observations over the plant
               portfolio.
        """

        self.standard_plant = standard_plant
        self.prod_estimators = None

    def train(self, df: pd.DataFrame, estimator: EndaEstimator, target_col: str):
        """
        We provide to this function an EndaEstimator, a training dataframe (two-levels
        multiindexed), and the target column.

        To train the estimator, we have two options. In the first case, we merge all the
        observations for all the plants, and consider them to be simple realizations
        of the same single power plant with different characteristics ; that's the standard
        power plant model, used notably for wind and solar stations.
        The second option is used for power plants along river, for which no IA is required.
        It is a naive recopy estimator which is used.

        The training sets self.prod_estimators as a dictionnary of stations ID - estimator
        In case of a standard plant approach, the returned dictionary has a single entry,
        called "standard_plant", which becomes a reserved ID.

        :param df: the training two-levels multiindexed dataframe
        :param estimator: an EndaEstimator that will serve as a canvas to create other
               estimators of the same type that will be trained over each plant or over
               all of them in case of non-standard plant.
        :param target_col: the target column
        """

        if not isinstance(estimator, EndaEstimator):
            raise ValueError("Couldn't generate an estimator")

        if not isinstance(df.index, pd.MultiIndex):
<<<<<<< HEAD
            raise ValueError("Prediction for power stations must be performed using "
                             "a two-levels multi-indexed dataframe")
=======
            raise ValueError(
                "Prediction for power stations must be performed using "
                "a two-levels multi-indexed dataframe"
            )
>>>>>>> 6ccefbf3

        key_col = df.index.levels[0].name
        date_col = df.index.levels[1].name

        df_train = df.copy()

        if self.standard_plant:
            # we don't consider the plants individually.
            # create a dictionary with a single entry called 'standard_plant'
            # if already present, throw an error
            if "standard_plant" in df_train.index.get_level_values(0):
<<<<<<< HEAD
                raise ValueError("Found a station named 'standard_plant', which is "
                                 "a reserved name in this situation.")

            df_train = df_train.reset_index().set_index(date_col).drop(columns=[key_col])
=======
                raise ValueError(
                    "Found a station named 'standard_plant', which is "
                    "a reserved name in this situation."
                )

            df_train = (
                df_train.reset_index().set_index(date_col).drop(columns=[key_col])
            )
>>>>>>> 6ccefbf3
            estimator.train(df_train, target_col)
            prod_estimator = copy.deepcopy(estimator)
            self.prod_estimators = dict()
            self.prod_estimators["standard_plant"] = prod_estimator

        else:
            # we consider the individual plants
            # create a dictionary with the id of the plant and a dedicated estimator
            self.prod_estimators = dict()
            for station_id, data in df.groupby(level=0):
                data = data.reset_index().set_index(date_col).drop(columns=[key_col])
                estimator.train(data, target_col)
                prod_estimator = copy.deepcopy(estimator)
                self.prod_estimators[station_id] = prod_estimator

<<<<<<< HEAD
    def predict(self,
                df: pd.DataFrame,
                target_col: str,
                is_positive: bool = False,
                is_normally_clamped: bool = False) -> pd.DataFrame:
        """
        Predict target_column values once train() has been called. 
=======
    def predict(
        self,
        df: pd.DataFrame,
        target_col: str,
        is_positive: bool = False,
        is_normally_clamped: bool = False,
    ):
        """
        Predict target_column values once train() has been called.
>>>>>>> 6ccefbf3
        :param df: the forecast two-levels multiindexed dataframe
        :param target_col: the target column
        :return: the two-levels dataframe with the predicted target only.
        """

        if not isinstance(df.index, pd.MultiIndex):
            raise ValueError(
                "Prediction for power generation must be performed using "
                "a two-levels multi-indexed dataframe"
            )

        if self.prod_estimators is None:
            raise ValueError("The estimators have to be trained before being used.")

        key_col = df.index.levels[0].name
        time_col = df.index.levels[1].name

        df_predict = df.copy(deep=True)

        df_new = pd.DataFrame()
        for station_id, data in df_predict.groupby(level=0):
            data = data.reset_index().set_index(time_col).drop(columns=[key_col])

            if self.standard_plant:
                data = self.prod_estimators["standard_plant"].predict(data, target_col)
            else:
                if station_id in self.prod_estimators.keys():
                    data = self.prod_estimators[station_id].predict(data, target_col)
                else:
                    data[target_col] = 0
                    data = data.loc[:, [target_col]]

            if is_positive or is_normally_clamped:
                # reset to 0 negative values
                data.loc[(data[target_col] < 0), target_col] = 0

            if is_normally_clamped:
                # reset to 1 values greater than 1
                data.loc[(data[target_col] > 1), target_col] = 1

            data[key_col] = station_id
            data = data.reset_index().set_index([key_col, time_col])
            df_new = pd.concat([df_new, data], axis=0)

        return df_new<|MERGE_RESOLUTION|>--- conflicted
+++ resolved
@@ -7,25 +7,14 @@
 
 class PowerPredictor:
     """
-<<<<<<< HEAD
     This class handles the day-ahead power prediction. 
     It accesses the train() and predict() methods of an EndaEstimator object.
-    We have the possibility to apply a standard power plant method 
+    We have the possibility to apply a standard power plant method
     considering all observations to be occurrences of the same theoretical plant
     under different conditions (e.g. meteo, or installed kw).
-    This is applied for solar and wind plants notably. 
-    We also have the possibility to treat each plant independently. Even if 
-    this is less interesting when applying a usual AI algorithm, this option
-=======
-    This class handles the day-ahead power prediction.
-    It access the train() and predict() methods of an EndaEstimator object.
-    We have the possibility to apply a standard power plant method
-    considering all observations to be occurences of the same theoretical plant
-    under different conditions (eg. meteo, or installed kw).
     This is applied for solar and wind plants notably.
     We also have the possibility to treat each plant independently. Even if
-    this is less interesting when applying an usual IA algorithm, this option
->>>>>>> 6ccefbf3
+    this is less interesting when applying a usual AI algorithm, this option
     is typically used with a naive estimator for plants along the run of rivers.
     For these plants, we simply recopy the most recent information available.
     """
@@ -67,15 +56,10 @@
             raise ValueError("Couldn't generate an estimator")
 
         if not isinstance(df.index, pd.MultiIndex):
-<<<<<<< HEAD
-            raise ValueError("Prediction for power stations must be performed using "
-                             "a two-levels multi-indexed dataframe")
-=======
             raise ValueError(
                 "Prediction for power stations must be performed using "
                 "a two-levels multi-indexed dataframe"
             )
->>>>>>> 6ccefbf3
 
         key_col = df.index.levels[0].name
         date_col = df.index.levels[1].name
@@ -87,12 +71,6 @@
             # create a dictionary with a single entry called 'standard_plant'
             # if already present, throw an error
             if "standard_plant" in df_train.index.get_level_values(0):
-<<<<<<< HEAD
-                raise ValueError("Found a station named 'standard_plant', which is "
-                                 "a reserved name in this situation.")
-
-            df_train = df_train.reset_index().set_index(date_col).drop(columns=[key_col])
-=======
                 raise ValueError(
                     "Found a station named 'standard_plant', which is "
                     "a reserved name in this situation."
@@ -101,7 +79,6 @@
             df_train = (
                 df_train.reset_index().set_index(date_col).drop(columns=[key_col])
             )
->>>>>>> 6ccefbf3
             estimator.train(df_train, target_col)
             prod_estimator = copy.deepcopy(estimator)
             self.prod_estimators = dict()
@@ -117,15 +94,6 @@
                 prod_estimator = copy.deepcopy(estimator)
                 self.prod_estimators[station_id] = prod_estimator
 
-<<<<<<< HEAD
-    def predict(self,
-                df: pd.DataFrame,
-                target_col: str,
-                is_positive: bool = False,
-                is_normally_clamped: bool = False) -> pd.DataFrame:
-        """
-        Predict target_column values once train() has been called. 
-=======
     def predict(
         self,
         df: pd.DataFrame,
@@ -135,7 +103,6 @@
     ):
         """
         Predict target_column values once train() has been called.
->>>>>>> 6ccefbf3
         :param df: the forecast two-levels multiindexed dataframe
         :param target_col: the target column
         :return: the two-levels dataframe with the predicted target only.
