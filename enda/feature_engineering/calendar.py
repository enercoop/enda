<<<<<<< HEAD
"""A module useful for knowing special days such as public/school holidays or lockdown periods"""

import datetime
import warnings
import pandas as pd
=======
import datetime
import warnings

import pandas as pd

>>>>>>> 6ccefbf3
from enda.feature_engineering.datetime_features import DatetimeFeature
from enda.timeseries import TimeSeries

try:
    import unidecode
    from jours_feries_france import JoursFeries
<<<<<<< HEAD
    from vacances_scolaires_france import SchoolHolidayDates, UnsupportedYearException
except ImportError as exc:
    raise ImportError("unidecode, jours_feries_france, vacances_scolaires_france are required if you want to use "
                      "enda's FrenchHolidays and FrenchCalendar classes. "
                      "Try: pip install jours-feries-france vacances-scolaires-france Unidecode") from exc


class FrenchHolidays:
    """
    Gather methods that allow to get special days such as public and school holidays in France
    """

    @staticmethod
    def get_public_holidays(year_list: list[int] = None, orientation: str = 'rows') -> pd.DataFrame:
        """
        Compute a DataFrame indicating all public holidays in France
        :param year_list: A list of integers representing the years for which we want public holidays information
        :param orientation: Either 'rows' or 'columns', define the format of the DataFrame returned.
            If 'rows', then the DataFrame will have 2 columns 'date' and 'nom_jour_ferie' indicating public holidays
            name and associated date.
            If 'columns', then the DataFrame will have the different public holidays types as columns, and each row
            will contain associated dates for a year
        :return: A DataFrame of public holidays.
        """

=======
    from vacances_scolaires_france import SchoolHolidayDates
except ImportError:
    raise ImportError(
        "unidecode, jours_feries_france, vacances_scolaires_france are required if you want to use "
        "enda's FrenchHolidays and FrenchCalendar classes. "
        "Try: pip install jours-feries-france vacances-scolaires-france Unidecode"
    )


class FrenchHolidays:
    @staticmethod
    def get_public_holidays(year_list=None, orientation="rows"):
>>>>>>> 6ccefbf3
        if year_list is None:
            year_list = range(2000, 2051)

        result = pd.DataFrame()
        for year in year_list:
            try:
                res = JoursFeries.for_year(year)
<<<<<<< HEAD
                df_res = pd.DataFrame.from_dict(res, orient='index')
                df_res.index = df_res.index.map(unidecode.unidecode)
=======
                df_res = pd.DataFrame.from_dict(res, orient="index")
                df_res.index = df_res.index.map(lambda x: unidecode.unidecode(x))
>>>>>>> 6ccefbf3
                result = pd.concat([result, df_res.T], ignore_index=True)
            except UnsupportedYearException as e:
                warnings.warn(f"Missing french public holidays : {e}")

        if orientation != "columns":
            result = result.stack().reset_index(level=0, drop=True)
            result.index.name = "nom_jour_ferie"
            result = result.to_frame("date")
            result = result.reset_index(drop=False)
            result = result[["date", "nom_jour_ferie"]]

        return result

    @staticmethod
<<<<<<< HEAD
    def get_school_holidays(year_list: list[int] = None) -> pd.DataFrame:
        """
        Get a DataFrame indicating school holidays periods in France (these include weekends at the beginning/end of
            each period)
        :param year_list: A list of integers representing the years for which we want school holidays information
        :return:
            A DataFrame containing days for which at least one of the three French zones (A, B and C) is in holidays.
            The DataFrame has a 'date' column which indicates the day, one column for each zone with booleans
            indicating if the corresponding zone is in school holidays, and a 'nom_vacances' column indicating the
            name of the related holiday period
        """

=======
    def get_school_holidays(year_list=None):
>>>>>>> 6ccefbf3
        if year_list is None:
            current_year = datetime.datetime.utcnow().year
            year_list = range(2000, current_year + 2)

        d = SchoolHolidayDates()
        result = pd.DataFrame()
        for year in year_list:
            try:
                res = d.holidays_for_year(year)
<<<<<<< HEAD
                df_res = pd.DataFrame.from_dict(res, orient='index')
                df_res['nom_vacances'] = df_res['nom_vacances'].map(unidecode.unidecode)
=======
                df_res = pd.DataFrame.from_dict(res, orient="index")
                df_res["nom_vacances"] = df_res["nom_vacances"].map(
                    lambda x: unidecode.unidecode(x)
                )
>>>>>>> 6ccefbf3
                df_res = df_res.reset_index(drop=True)
                result = pd.concat([result, df_res], ignore_index=True)
            except UnsupportedYearException as e:
                warnings.warn(f"Missing french school holidays : {e}")

        return result


class Calendar:
<<<<<<< HEAD
    """
    A class allowing to gather special days (school/public holidays, lockdowns, long weekends) for a given country
    """

    def __init__(self, country: str = 'FR'):
=======
    def __init__(self, country="FR"):
>>>>>>> 6ccefbf3
        self.country = country

    def get_french_lockdown(self) -> pd.DataFrame:
        """
        Return a dataframe from 2000-01-01 to 2050-12-25 indicating for each day if national lockdown was ongoing.
        So far, the main lockdown period goes from 2020-03-17 to 2020-05-11.
        :return:
            A DataFrame with a daily DatetimeIndex and a float 'lockdown' column containing 1 if the day is within a
            lockdown period and 0 otherwise
        """

<<<<<<< HEAD
        if self.country != 'FR':
            raise NotImplementedError(f"Public holidays in {self.country} unknown")
=======
        if self.country != "FR":
            raise NotImplementedError(
                "Public holidays in {} unknown".format(self.country)
            )
>>>>>>> 6ccefbf3

        start_lockdown_date = pd.to_datetime("2020-03-17")
        end_lockdown_date = pd.to_datetime("2020-05-11")
        lockdown_period = pd.date_range(start_lockdown_date, end_lockdown_date)

        df_lockdown = pd.DataFrame(index=lockdown_period, columns=["lockdown"], data=1)
        df_lockdown.index.name = "date"

        result = df_lockdown.reindex(pd.date_range("2000-01-01", "2050-12-25"))
        result = result.fillna(0)

        return result

    def get_public_holidays(self) -> pd.DataFrame:
        """
        Return a dataframe from 2000-01-01 to 2050-12-25 indicating for each day
        whether it is a public holiday (denoted by a 1) or not (denoted by a 0)
        :return:
            A DataFrame with a daily DatetimeIndex and a float 'public holiday' column containing 1 if the day is a
            public holiday and 0 otherwise
        """

        if self.country == "FR":
            public_holidays = FrenchHolidays.get_public_holidays()
        else:
<<<<<<< HEAD
            raise NotImplementedError(f"Public holidays in {self.country} unknown")
=======
            raise NotImplementedError(
                "Public holidays in {} unknown".format(self.country)
            )
>>>>>>> 6ccefbf3

        public_holidays = public_holidays.set_index("date")
        public_holidays.index = pd.to_datetime(public_holidays.index)
        public_holidays = public_holidays[
            ~public_holidays.index.duplicated(keep="first")
        ]  # 2008-05-01

        public_holidays["public_holiday"] = 1
        public_holidays = public_holidays.asfreq("D")
        public_holidays = public_holidays.fillna(0)

        return public_holidays[["public_holiday"]]

    def get_school_holidays(self) -> pd.DataFrame:
        """
        Return a dataframe from 2000-01-01 to as far as possible (2021-08-29) indicating for each day
        the number of school areas (zone A, B et C) in vacation (either 0, 1, 2 or 3)
        :return:
            A DataFrame with a daily DatetimeIndex and a float 'nb_schools_area_off' column indicating the number
            of school areas in vacation
        """

        if self.country == "FR":
            school_holidays = FrenchHolidays.get_school_holidays()
        else:
<<<<<<< HEAD
            raise NotImplementedError(f"School holidays in {self.country} unknown")
=======
            raise NotImplementedError(
                "School holidays in {} unknown".format(self.country)
            )
>>>>>>> 6ccefbf3

        school_holidays = school_holidays.set_index("date")
        school_holidays.index = pd.to_datetime(school_holidays.index)
        school_holidays = school_holidays.drop("nom_vacances", axis=1)

        school_holidays["nb_school_areas_off"] = school_holidays.sum(axis=1)
        school_holidays = school_holidays.asfreq("D")
        school_holidays = school_holidays.fillna(0)

        return school_holidays[["nb_school_areas_off"]]

    def get_extra_long_weekend(self) -> pd.DataFrame:
        """
        Return a dataframe from 2000-01-01 to 2050-12-25 indicating for each day
        - if the previous (resp. the next day) is a public holiday
        AND
        - if the current day is a friday (resp. a monday)
        If both conditions are fulfilled then the day is denoted by a 1 (0 otherwise)
        :return:
            A DataFrame with a daily DatetimeIndex and an int 'extra_long_weekend' column containing 1 if the day meets
            the criteria described above and 0 otherwise
        """

        public_holidays = self.get_public_holidays()
        public_holidays = DatetimeFeature.split_datetime(
            public_holidays, split_list=["dayofweek"], index=True
        )

        public_holidays["is_yesterday_day_off"] = public_holidays[
            "public_holiday"
        ].shift()
        public_holidays["is_tomorrow_day_off"] = public_holidays[
            "public_holiday"
        ].shift(-1)
        public_holidays["extra_long_weekend"] = 0

        mondays = public_holidays[public_holidays["dayofweek"] == 0]
        mondays_off = mondays[mondays["is_tomorrow_day_off"] == 1].index

        fridays = public_holidays[public_holidays["dayofweek"] == 4]
        fridays_off = fridays[fridays["is_yesterday_day_off"] == 1].index

        extra_long_weekend_index = mondays_off.append(fridays_off)
        extra_long_weekend_index = sorted(extra_long_weekend_index)

        public_holidays.loc[extra_long_weekend_index, "extra_long_weekend"] = 1

        return public_holidays[["extra_long_weekend"]]

    @staticmethod
<<<<<<< HEAD
    def interpolate_daily_to_subdaily_data(df: pd.DataFrame, freq: str, method: str = 'ffill',
                                           tz: str = 'Europe/Paris') -> pd.DataFrame:
=======
    def interpolate_daily_to_subdaily_data(df, freq, method="ffill", tz="Europe/Paris"):
>>>>>>> 6ccefbf3
        """
        Interpolate daily data in a dataframe (with a DatetimeIndex) to subdaily data using a given method.
        :param df: pd.DataFrame
        :param freq: a frequency < 'D' (e.g. 'H', '30min', '15min', etc)
        :param method: how are data interpolated between two consecutive dates (e.g. 'ffill', 'linear', etc)
        :param tz: timezone ('Europe/Paris')
        :return: pd.DataFrame
        """

        warnings.warn(
            "The Calendar.interpolate_daily_to_sub_daily_data method is deprecated "
            "and will be removed from enda in a future version. "
            "Use TimeSeries.interpolate_daily_to_sub_daily_data instead.",
            FutureWarning,
        )

        return TimeSeries.interpolate_daily_to_sub_daily_data(
<<<<<<< HEAD
            df, freq=freq, method=method, tz=tz
        )

    def get_french_special_days(self, freq: str = '30min') -> pd.DataFrame:
        """
        Return a DataFrame containing all special french days: public and school holidays, lockdowns, and extra long
            weekends
        :param freq: A string indicating the frequency at which to interpolate the DataFrame
        :return:
            A DataFrame with a DatetimeIndex at the specified frequency, and 4 float columns :
            - The 'lockdown' column contains 1 if the timestamp is within a lockdown period and 0 otherwise
            - The 'public_holiday' column contains 1 if the day is a public holiday and 0 otherwise
            - The 'nb_school_areas_off' indicates the number of French zones (3 zones : A, B and C) that are in
            school holidays
            - The 'extra_long_weekend' contains 1 if the day is part of a long weekend (a Monday with a public holiday
            on Tuesday, or a Friday with a public holiday in Thursday) and 0 otherwise
        """

=======
            df, freq=freq, method="ffill", tz="Europe/Paris"
        )

    def get_french_special_days(self, freq="30min"):
>>>>>>> 6ccefbf3
        lockdown = self.get_french_lockdown()
        public_holidays = self.get_public_holidays()
        school_holidays = self.get_school_holidays()
        extra_long_weekend = self.get_extra_long_weekend()

        lockdown_new_freq = TimeSeries.interpolate_daily_to_sub_daily_data(
            lockdown, freq=freq, method="ffill", tz="Europe/Paris"
        )
        public_holidays_new_freq = TimeSeries.interpolate_daily_to_sub_daily_data(
            public_holidays, freq=freq, method="ffill", tz="Europe/Paris"
        )
        school_holidays_new_freq = TimeSeries.interpolate_daily_to_sub_daily_data(
            school_holidays, freq=freq, method="ffill", tz="Europe/Paris"
        )
        extra_long_weekend_new_freq = TimeSeries.interpolate_daily_to_sub_daily_data(
            extra_long_weekend, freq=freq, method="ffill", tz="Europe/Paris"
        )

        result = pd.concat(
            [
                lockdown_new_freq,
                public_holidays_new_freq,
                school_holidays_new_freq,
                extra_long_weekend_new_freq,
            ],
            axis=1,
            join="outer",
        )

        return result<|MERGE_RESOLUTION|>--- conflicted
+++ resolved
@@ -1,23 +1,14 @@
-<<<<<<< HEAD
 """A module useful for knowing special days such as public/school holidays or lockdown periods"""
 
 import datetime
 import warnings
 import pandas as pd
-=======
-import datetime
-import warnings
-
-import pandas as pd
-
->>>>>>> 6ccefbf3
 from enda.feature_engineering.datetime_features import DatetimeFeature
 from enda.timeseries import TimeSeries
 
 try:
     import unidecode
     from jours_feries_france import JoursFeries
-<<<<<<< HEAD
     from vacances_scolaires_france import SchoolHolidayDates, UnsupportedYearException
 except ImportError as exc:
     raise ImportError("unidecode, jours_feries_france, vacances_scolaires_france are required if you want to use "
@@ -43,20 +34,6 @@
         :return: A DataFrame of public holidays.
         """
 
-=======
-    from vacances_scolaires_france import SchoolHolidayDates
-except ImportError:
-    raise ImportError(
-        "unidecode, jours_feries_france, vacances_scolaires_france are required if you want to use "
-        "enda's FrenchHolidays and FrenchCalendar classes. "
-        "Try: pip install jours-feries-france vacances-scolaires-france Unidecode"
-    )
-
-
-class FrenchHolidays:
-    @staticmethod
-    def get_public_holidays(year_list=None, orientation="rows"):
->>>>>>> 6ccefbf3
         if year_list is None:
             year_list = range(2000, 2051)
 
@@ -64,13 +41,8 @@
         for year in year_list:
             try:
                 res = JoursFeries.for_year(year)
-<<<<<<< HEAD
                 df_res = pd.DataFrame.from_dict(res, orient='index')
                 df_res.index = df_res.index.map(unidecode.unidecode)
-=======
-                df_res = pd.DataFrame.from_dict(res, orient="index")
-                df_res.index = df_res.index.map(lambda x: unidecode.unidecode(x))
->>>>>>> 6ccefbf3
                 result = pd.concat([result, df_res.T], ignore_index=True)
             except UnsupportedYearException as e:
                 warnings.warn(f"Missing french public holidays : {e}")
@@ -85,7 +57,6 @@
         return result
 
     @staticmethod
-<<<<<<< HEAD
     def get_school_holidays(year_list: list[int] = None) -> pd.DataFrame:
         """
         Get a DataFrame indicating school holidays periods in France (these include weekends at the beginning/end of
@@ -98,9 +69,6 @@
             name of the related holiday period
         """
 
-=======
-    def get_school_holidays(year_list=None):
->>>>>>> 6ccefbf3
         if year_list is None:
             current_year = datetime.datetime.utcnow().year
             year_list = range(2000, current_year + 2)
@@ -110,15 +78,8 @@
         for year in year_list:
             try:
                 res = d.holidays_for_year(year)
-<<<<<<< HEAD
                 df_res = pd.DataFrame.from_dict(res, orient='index')
                 df_res['nom_vacances'] = df_res['nom_vacances'].map(unidecode.unidecode)
-=======
-                df_res = pd.DataFrame.from_dict(res, orient="index")
-                df_res["nom_vacances"] = df_res["nom_vacances"].map(
-                    lambda x: unidecode.unidecode(x)
-                )
->>>>>>> 6ccefbf3
                 df_res = df_res.reset_index(drop=True)
                 result = pd.concat([result, df_res], ignore_index=True)
             except UnsupportedYearException as e:
@@ -128,15 +89,11 @@
 
 
 class Calendar:
-<<<<<<< HEAD
     """
     A class allowing to gather special days (school/public holidays, lockdowns, long weekends) for a given country
     """
 
     def __init__(self, country: str = 'FR'):
-=======
-    def __init__(self, country="FR"):
->>>>>>> 6ccefbf3
         self.country = country
 
     def get_french_lockdown(self) -> pd.DataFrame:
@@ -148,15 +105,8 @@
             lockdown period and 0 otherwise
         """
 
-<<<<<<< HEAD
         if self.country != 'FR':
             raise NotImplementedError(f"Public holidays in {self.country} unknown")
-=======
-        if self.country != "FR":
-            raise NotImplementedError(
-                "Public holidays in {} unknown".format(self.country)
-            )
->>>>>>> 6ccefbf3
 
         start_lockdown_date = pd.to_datetime("2020-03-17")
         end_lockdown_date = pd.to_datetime("2020-05-11")
@@ -182,13 +132,7 @@
         if self.country == "FR":
             public_holidays = FrenchHolidays.get_public_holidays()
         else:
-<<<<<<< HEAD
             raise NotImplementedError(f"Public holidays in {self.country} unknown")
-=======
-            raise NotImplementedError(
-                "Public holidays in {} unknown".format(self.country)
-            )
->>>>>>> 6ccefbf3
 
         public_holidays = public_holidays.set_index("date")
         public_holidays.index = pd.to_datetime(public_holidays.index)
@@ -214,13 +158,7 @@
         if self.country == "FR":
             school_holidays = FrenchHolidays.get_school_holidays()
         else:
-<<<<<<< HEAD
             raise NotImplementedError(f"School holidays in {self.country} unknown")
-=======
-            raise NotImplementedError(
-                "School holidays in {} unknown".format(self.country)
-            )
->>>>>>> 6ccefbf3
 
         school_holidays = school_holidays.set_index("date")
         school_holidays.index = pd.to_datetime(school_holidays.index)
@@ -271,12 +209,8 @@
         return public_holidays[["extra_long_weekend"]]
 
     @staticmethod
-<<<<<<< HEAD
     def interpolate_daily_to_subdaily_data(df: pd.DataFrame, freq: str, method: str = 'ffill',
                                            tz: str = 'Europe/Paris') -> pd.DataFrame:
-=======
-    def interpolate_daily_to_subdaily_data(df, freq, method="ffill", tz="Europe/Paris"):
->>>>>>> 6ccefbf3
         """
         Interpolate daily data in a dataframe (with a DatetimeIndex) to subdaily data using a given method.
         :param df: pd.DataFrame
@@ -294,7 +228,6 @@
         )
 
         return TimeSeries.interpolate_daily_to_sub_daily_data(
-<<<<<<< HEAD
             df, freq=freq, method=method, tz=tz
         )
 
@@ -313,12 +246,6 @@
             on Tuesday, or a Friday with a public holiday in Thursday) and 0 otherwise
         """
 
-=======
-            df, freq=freq, method="ffill", tz="Europe/Paris"
-        )
-
-    def get_french_special_days(self, freq="30min"):
->>>>>>> 6ccefbf3
         lockdown = self.get_french_lockdown()
         public_holidays = self.get_public_holidays()
         school_holidays = self.get_school_holidays()
