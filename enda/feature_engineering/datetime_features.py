--- conflicted
+++ resolved
@@ -10,12 +10,9 @@
 
 
 class DatetimeFeature:
-<<<<<<< HEAD
     """A class containing methods to split datetimes into attributes, and encode these attributes with trigonometric
     functions (mainly to be usable by machine learning algorithms)"""
 
-=======
->>>>>>> 6ccefbf3
     @staticmethod
     @handle_multiindex
     def split_datetime(df: pd.DataFrame, split_list: list[str] = None, index: bool = True,
@@ -58,13 +55,7 @@
         else:
             if not all(split in split_list_implemented for split in split_list):
                 extra_split = list(set(split_list) - set(split_list_implemented))
-<<<<<<< HEAD
                 raise NotImplementedError(f'Split {extra_split} not in {split_list_implemented}')
-=======
-                raise NotImplementedError(
-                    "Split {} not in {}".format(extra_split, split_list_implemented)
-                )
->>>>>>> 6ccefbf3
 
         df_split = pd.DataFrame(index=df.index)
         if index:
@@ -83,15 +74,7 @@
 
         else:
             if colname not in list(df.select_dtypes(include=[np.datetime64])):
-<<<<<<< HEAD
                 raise TypeError(f"{colname} is not a datetime column : {df[[colname]].dtypes}")
-=======
-                raise TypeError(
-                    "{} is not a datetime column : {}".format(
-                        colname, df[[colname]].dtypes
-                    )
-                )
->>>>>>> 6ccefbf3
 
             for split in split_list:
                 if split == "weekofyear":  # To avoid a FutureWarning
@@ -229,13 +212,7 @@
         else:
             if not all(split in split_list_implemented for split in split_list):
                 extra_split = list(set(split_list) - set(split_list_implemented))
-<<<<<<< HEAD
                 raise NotImplementedError(f'Split {extra_split} not in {split_list_implemented}')
-=======
-                raise NotImplementedError(
-                    "Split {} not in {}".format(extra_split, split_list_implemented)
-                )
->>>>>>> 6ccefbf3
 
         df_split = pd.DataFrame(index=df.index)
         if not isinstance(df.index, pd.DatetimeIndex):
@@ -249,7 +226,6 @@
             else:
                 df_split[split] = getattr(df.index, split)
 
-<<<<<<< HEAD
             if split in max_dict:
                 df_split[f'{split}_max'] = max_dict[split]
 
@@ -260,27 +236,10 @@
 
             if split == 'day':
                 df_split[f'{split}_max'] = df_split.index.days_in_month
-=======
-            if split in max_dict.keys():
-                df_split["{}_max".format(split)] = max_dict[split]
-
-            if split == "dayofyear":
-                df_split["{}_max".format(split)] = df_split.index.is_leap_year
-                df_split["{}_max".format(split)] = df_split[
-                    "{}_max".format(split)
-                ].replace({True: 366, False: 365})
-                df_split["{}_max".format(split)] = df_split[
-                    "{}_max".format(split)
-                ].astype(int)
-
-            if split == "day":
-                df_split["{}_max".format(split)] = df_split.index.days_in_month
->>>>>>> 6ccefbf3
 
             if split in ["month", "day", "dayofyear"]:
                 df_split[split] = df_split[split] - 1
 
-<<<<<<< HEAD
             df_split[f'{split}_cos'] = np.cos(
                 (2 * np.pi * df_split[split]) / df_split[f'{split}_max'])
             df_split[f'{split}_sin'] = np.sin(
@@ -288,31 +247,13 @@
 
             df_split = df_split.drop(columns=split)
             df_split = df_split.drop(columns='f{split}_max')
-=======
-            df_split["{}_{}".format(split, "cos")] = np.cos(
-                (2 * np.pi * df_split[split]) / df_split["{}_max".format(split)]
-            )
-            df_split["{}_{}".format(split, "sin")] = np.sin(
-                (2 * np.pi * df_split[split]) / df_split["{}_max".format(split)]
-            )
-
-            df_split = df_split.drop(columns=split)
-            df_split = df_split.drop(columns="{}_max".format(split))
->>>>>>> 6ccefbf3
 
         result = pd.concat([df, df_split], axis=1, join="inner", verify_integrity=True)
 
         return result
 
     @staticmethod
-<<<<<<< HEAD
     def get_datetime_features(df: pd.DataFrame, split_list: list[str] = None):
         result = DatetimeFeature.encode_cyclic_datetime_index(df, split_list)
-=======
-    def get_datetime_features(df, split_list=None, index=True, colname=None):
-        result = DatetimeFeature.encode_cyclic_datetime_index(
-            df, split_list, index, colname
-        )
->>>>>>> 6ccefbf3
         result = DatetimeFeature.split_datetime(result, split_list)
         return result